# Annotated Tests

By way of examples, we present some annotated tests from the test suite.

Tests are written using zio-test.

# General Notes

The tests make use of KafkaTestUtils.scala which comprises a number of helper methods
for testing zio-kafka. You may find it useful to copy this file into your own test
folder for writing your kafka-based tests (there is no zio-test-utils project
at present). Relevant portions of the KafkaTestUtils will be introduced as we work
through the tests.

# First Producer Test
```scala
object ProducerSpec extends DefaultRunnableSpec {
  override def spec =
    suite("producer test suite")(
      test("one record") {
        for {
          _ <- Producer.produce(new ProducerRecord("topic", "boo", "baa"), Serde.string, Serde.string)
        } yield assertCompletes
      },
      // ...
    ).provideSomeLayerShared[TestEnvironment](
      ((Kafka.embedded >>> producer) ++
        (Kafka.embedded >>> transactionalProducer) ++
        Kafka.embedded)
        .mapError(TestFailure.fail) ++ Clock.live
    )
}
```

First note the `.provideSomeShared`. This gives the tests a `Kafka` service
added to a full `TestEnvironment` (this is needed because we want to provide both
Live clock and the Kafka service)

### Kafka service

This follows the module pattern (see main ZIO docs)

```scala
trait Kafka {
  def bootstrapServers: List[String]
  def stop(): UIO[Unit]
}

object Kafka {
<<<<<<< HEAD
  case class EmbeddedKafkaService(embeddedK: EmbeddedK) extends Kafka.Service {
=======
  trait Service {
    def bootstrapServers: List[String]
    def stop(): UIO[Unit]
  }
  final case class EmbeddedKafkaService(embeddedK: EmbeddedK) extends Kafka.Service {
>>>>>>> a0e6aefb
    override def bootstrapServers: List[String] = List(s"localhost:${embeddedK.config.kafkaPort}")
    override def stop(): UIO[Unit]              = ZIO.succeed(embeddedK.stop(true))
  }

  case object DefaultLocal extends Kafka.Service {
    override def bootstrapServers: List[String] = List(s"localhost:9092")
    override def stop(): UIO[Unit]              = UIO.unit
  }

  val embedded: ZLayer[Any, Throwable, Kafka] = ZLayer.fromManaged {
    implicit val embeddedKafkaConfig: EmbeddedKafkaConfig = EmbeddedKafkaConfig(
      customBrokerProperties = Map("group.min.session.timeout.ms" -> "500", "group.initial.rebalance.delay.ms" -> "0")
    )
    ZManaged.acquireReleaseWith(ZIO.attempt(EmbeddedKafkaService(EmbeddedKafka.start())))(_.stop())
  }

  val local: ZLayer[Any, Nothing, Kafka] = ZLayer.succeed(DefaultLocal)
```

In fact there are 2 provided implementations of service. The first is for the unit
tests and makes use of [EmbeddedKafka](https://github.com/embeddedkafka/embedded-kafka)

The second uses the default local port and is suitable for a stand-alone kafka
(I used docker installation). You could create your own `Kafka` service for testing
against remote servers (but security would need to be added).

Note the use of ZManaged to ensure the service is also stopped.

### Kafka Test Environment

```scala
object KafkaTestUtils {

  val producerSettings: ZIO[[Kafka], Nothing, ProducerSettings] =
    ZIO.serviceWith[Kafka](_.bootstrapServers).map(ProducerSettings(_))

  val producer: ZLayer[[Kafka], Throwable, [Producer]] =
    (ZLayer.fromZIO(producerSettings) ++ ZLayer.succeed(Serde.string: Serializer[Any, String])) >>>
      Producer.live

  val transactionalProducerSettings: ZIO[[Kafka], Nothing, TransactionalProducerSettings] =
    ZIO.serviceWith[Kafka](_.bootstrapServers).map(TransactionalProducerSettings(_, "test-transaction"))

  val transactionalProducer: ZLayer[Kafka, Throwable, TransactionalProducer] =
    (ZLayer.fromZIO(transactionalProducerSettings) ++ ZLayer.succeed(
      Serde.string: Serializer[Any, String]
    )) >>>
      TransactionalProducer.live

  // ...
```

#### Back to the producer

These `ZLayer`s are provided to the ZIO environment for the `ProducerSpec` shown
above, along with the Live clock (which is essential when running code that
uses scheduling or other timing features - as does much of zio-kafka)

With the resource management encapsulated in the layers, the actual producer
operation function is simply used from the environment
```scala
        for {
          _ <- Producer.produce(new ProducerRecord("topic", "boo", "baa"), Serde.string, Serde.string)
        } yield // ...
```
`Producer.produce` takes a `ProducerRecord` (defined in the Java Kafka client on which
this library is based). In this case the topic is "topic" and the key and value
"boo" and "baa", corresponding to the given string de/serializers.<|MERGE_RESOLUTION|>--- conflicted
+++ resolved
@@ -47,15 +47,11 @@
 }
 
 object Kafka {
-<<<<<<< HEAD
-  case class EmbeddedKafkaService(embeddedK: EmbeddedK) extends Kafka.Service {
-=======
   trait Service {
     def bootstrapServers: List[String]
     def stop(): UIO[Unit]
   }
   final case class EmbeddedKafkaService(embeddedK: EmbeddedK) extends Kafka.Service {
->>>>>>> a0e6aefb
     override def bootstrapServers: List[String] = List(s"localhost:${embeddedK.config.kafkaPort}")
     override def stop(): UIO[Unit]              = ZIO.succeed(embeddedK.stop(true))
   }
