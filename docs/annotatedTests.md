--- conflicted
+++ resolved
@@ -60,21 +60,12 @@
     override def stop(): UIO[Unit]              = UIO.unit
   }
 
-<<<<<<< HEAD
-  val embedded: ZLayer[Any, Throwable, Kafka] = ZLayer.fromManaged {
-    implicit val embeddedKafkaConfig: EmbeddedKafkaConfig = EmbeddedKafkaConfig(
-      customBrokerProperties = Map("group.min.session.timeout.ms" -> "500", "group.initial.rebalance.delay.ms" -> "0")
-    )
-    ZManaged.acquireReleaseWith(ZIO.attempt(EmbeddedKafkaService(EmbeddedKafka.start())))(_.stop())
-  }
-=======
   val embedded: ZLayer[Any, Throwable, Kafka] = ZLayer.fromScoped {
     implicit val embeddedKafkaConfig: EmbeddedKafkaConfig = EmbeddedKafkaConfig(
       customBrokerProperties = Map("group.min.session.timeout.ms" -> "500", "group.initial.rebalance.delay.ms" -> "0")
     )
     ZIO.acquireRelease(EmbeddedKafkaService(EmbeddedKafka.start()))
   }(_.stop())
->>>>>>> 9f4508bb
 
   val local: ZLayer[Any, Nothing, Kafka] = ZLayer.succeed(DefaultLocal)
 ```
@@ -93,29 +84,11 @@
 ```scala
 object KafkaTestUtils {
 
-<<<<<<< HEAD
-  val producerSettings: ZIO[[Kafka], Nothing, ProducerSettings] =
-    ZIO.serviceWith[Kafka](_.bootstrapServers).map(ProducerSettings(_))
-
-  val producer: ZLayer[[Kafka], Throwable, [Producer]] =
-    (ZLayer.fromZIO(producerSettings) ++ ZLayer.succeed(Serde.string: Serializer[Any, String])) >>>
-      Producer.live
-
-  val transactionalProducerSettings: ZIO[[Kafka], Nothing, TransactionalProducerSettings] =
-    ZIO.serviceWith[Kafka](_.bootstrapServers).map(TransactionalProducerSettings(_, "test-transaction"))
-
-  val transactionalProducer: ZLayer[Kafka, Throwable, TransactionalProducer] =
-    (ZLayer.fromZIO(transactionalProducerSettings) ++ ZLayer.succeed(
-      Serde.string: Serializer[Any, String]
-    )) >>>
-      TransactionalProducer.live
-
-=======
   val producerSettings: ZIO[Kafka, Nothing, ProducerSettings] =
     ZIO.serviceWith[Kafka](_.bootstrapServers).map(ProducerSettings(_))
 
   val producer: ZLayer[Kafka, Throwable, Producer] =
-    (ZLayer.fromZIO(producerSettings) ++ ZLayer.succeed(Serde.string: Serializer[Any, String])) >>>
+    (ZLayer(producerSettings) ++ ZLayer.succeed(Serde.string: Serializer[Any, String])) >>>
       Producer.live
 
   val transactionalProducerSettings: ZIO[Kafka, Nothing, TransactionalProducerSettings] =
@@ -127,7 +100,6 @@
     )) >>>
       TransactionalProducer.live
 
->>>>>>> 9f4508bb
   // ...
 ```
 
