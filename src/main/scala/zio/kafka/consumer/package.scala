package zio.kafka

import org.apache.kafka.clients.consumer.{ OffsetAndMetadata, OffsetAndTimestamp }
import org.apache.kafka.common.{ PartitionInfo, TopicPartition }
import zio._
import zio.blocking.Blocking
import zio.clock.Clock
import zio.duration._
import zio.kafka.serde.Deserializer
import zio.kafka.consumer.diagnostics.Diagnostics
import zio.kafka.consumer.internal.{ ConsumerAccess, Runloop }
import zio.stream._

import scala.collection.compat._
import scala.jdk.CollectionConverters._

package object consumer {
  type Consumer = Has[Consumer.Service]

  object Consumer {
    trait Service {

      /**
       * Returns the topic-partitions that this consumer is currently assigned.
       *
       * This is subject to consumer rebalancing, unless using a manual subscription.
       */
      def assignment: RIO[Blocking, Set[TopicPartition]]

      def beginningOffsets(
        partitions: Set[TopicPartition],
        timeout: Duration = Duration.Infinity
      ): RIO[Blocking, Map[TopicPartition, Long]]

      /**
       * Retrieve the last committed offset for the given topic-partitions
       */
      def committed(
        partitions: Set[TopicPartition],
        timeout: Duration = Duration.Infinity
      ): RIO[Blocking, Map[TopicPartition, Option[OffsetAndMetadata]]]

      def endOffsets(
        partitions: Set[TopicPartition],
        timeout: Duration = Duration.Infinity
      ): RIO[Blocking, Map[TopicPartition, Long]]

      def listTopics(timeout: Duration = Duration.Infinity): RIO[Blocking, Map[String, List[PartitionInfo]]]

      /**
       * Create a stream with messages on the subscribed topic-partitions by topic-partition
       *
       * The top-level stream will emit new topic-partition streams for each topic-partition that is assigned
       * to this consumer. This is subject to consumer rebalancing, unless a manual subscription
       * was made. When rebalancing occurs, new topic-partition streams may be emitted and existing
       * streams may be completed.
       *
       * All streams can be completed by calling [[stopConsumption]].
     **/
      def partitionedStream[R, K, V](
        keyDeserializer: Deserializer[R, K],
        valueDeserializer: Deserializer[R, V]
      ): ZStream[
        Clock with Blocking,
        Throwable,
        (TopicPartition, ZStream[R, Throwable, CommittableRecord[K, V]])
      ]

      /**
       * Create a stream with all messages on the subscribed topic-partitions
       *
       * The stream will emit messages from all topic-partitions interleaved. Per-partition
       * record order is guaranteed, but the topic-partition interleaving is non-deterministic.
       *
       * The stream can be completed by calling [[stopConsumption]].
       */
      def plainStream[R, K, V](
        keyDeserializer: Deserializer[R, K],
        valueDeserializer: Deserializer[R, V]
      ): ZStream[R with Clock with Blocking, Throwable, CommittableRecord[K, V]]

      /**
       * Stops consumption of data, drains buffered records, and ends the attached
       * streams while still serving commit requests.
       */
      def stopConsumption: UIO[Unit]

      /**
       * See [[Consumer.consumeWith]].
       */
      def consumeWith[R, RC, K, V](
        subscription: Subscription,
        keyDeserializer: Deserializer[R, K],
        valueDeserializer: Deserializer[R, V],
        commitRetryPolicy: Schedule[Clock, Any, Any] = Schedule.exponential(1.second) && Schedule.recurs(3)
      )(
        f: (K, V) => URIO[RC, Unit]
      ): ZIO[R with RC with Blocking with Clock, Throwable, Unit]

      def subscribe(subscription: Subscription): RIO[Blocking, Unit]

      def unsubscribe: RIO[Blocking, Unit]

      def offsetsForTimes(
        timestamps: Map[TopicPartition, Long],
        timeout: Duration = Duration.Infinity
      ): RIO[Blocking, Map[TopicPartition, OffsetAndTimestamp]]

      def partitionsFor(topic: String, timeout: Duration = Duration.Infinity): RIO[Blocking, List[PartitionInfo]]

      def position(partition: TopicPartition, timeout: Duration = Duration.Infinity): RIO[Blocking, Long]

      def subscribeAnd(subscription: Subscription): SubscribedConsumer

      def subscription: RIO[Blocking, Set[String]]
    }

    final case class Live(
      private val consumer: ConsumerAccess,
      private val settings: ConsumerSettings,
      private val runloop: Runloop
    ) extends Service {

      override def assignment: RIO[Blocking, Set[TopicPartition]] =
        consumer.withConsumer(_.assignment().asScala.toSet)

      override def beginningOffsets(
        partitions: Set[TopicPartition],
        timeout: Duration = Duration.Infinity
      ): RIO[Blocking, Map[TopicPartition, Long]] =
        consumer.withConsumer(
          _.beginningOffsets(partitions.asJava, timeout.asJava).asScala.view.mapValues(_.longValue()).toMap
        )

      override def committed(
        partitions: Set[TopicPartition],
        timeout: Duration = Duration.Infinity
      ): RIO[Blocking, Map[TopicPartition, Option[OffsetAndMetadata]]] =
        consumer.withConsumer(
          _.committed(partitions.asJava, timeout.asJava).asScala.toMap.view.mapValues(Option.apply).toMap
        )

      override def endOffsets(
        partitions: Set[TopicPartition],
        timeout: Duration = Duration.Infinity
      ): RIO[Blocking, Map[TopicPartition, Long]] =
        consumer.withConsumer { eo =>
          val offs = eo.endOffsets(partitions.asJava, timeout.asJava)
          offs.asScala.view.mapValues(_.longValue()).toMap
        }

      /**
       * Stops consumption of data, drains buffered records, and ends the attached
       * streams while still serving commit requests.
       */
      override def stopConsumption: UIO[Unit] =
        runloop.gracefulShutdown

      override def listTopics(timeout: Duration = Duration.Infinity): RIO[Blocking, Map[String, List[PartitionInfo]]] =
        consumer.withConsumer(_.listTopics(timeout.asJava).asScala.view.mapValues(_.asScala.toList).toMap)

      override def offsetsForTimes(
        timestamps: Map[TopicPartition, Long],
        timeout: Duration = Duration.Infinity
      ): RIO[Blocking, Map[TopicPartition, OffsetAndTimestamp]] =
        consumer.withConsumer(
          _.offsetsForTimes(timestamps.view.mapValues(Long.box).toMap.asJava, timeout.asJava).asScala.toMap
        )

      override def partitionedStream[R, K, V](
        keyDeserializer: Deserializer[R, K],
        valueDeserializer: Deserializer[R, V]
      ): ZStream[
        Clock with Blocking,
        Throwable,
        (TopicPartition, ZStream[R, Throwable, CommittableRecord[K, V]])
<<<<<<< HEAD
      ] =
        ZStream
          .fromQueue(runloop.partitions)
          .collectWhileSuccess
          .map {
            case (tp, partition) =>
              val partitionStream =
                if (settings.perPartitionChunkPrefetch <= 0) partition
                else partition.buffer(settings.perPartitionChunkPrefetch)

              tp -> partitionStream.mapChunksM(_.mapM(_.deserializeWith(keyDeserializer, valueDeserializer)))
=======
      ] = {

        val configureDeserializers =
          ZStream.fromEffect {
            keyDeserializer.configure(settings.driverSettings, isKey = true) *>
              valueDeserializer.configure(settings.driverSettings, isKey = false)
>>>>>>> dfb9ad1d
          }

        configureDeserializers *>
          ZStream
            .fromQueue(runloop.partitions)
            .collectWhileSuccess
            .map {
              case (tp, partition) =>
                val partitionStream =
                  if (settings.perPartitionChunkPrefetch <= 0) partition
                  else partition.buffer(settings.perPartitionChunkPrefetch)

                tp -> partitionStream.mapM(_.deserializeWith(keyDeserializer, valueDeserializer))
            }
      }

      override def partitionsFor(
        topic: String,
        timeout: Duration = Duration.Infinity
      ): RIO[Blocking, List[PartitionInfo]] =
        consumer.withConsumer(_.partitionsFor(topic, timeout.asJava).asScala.toList)

      override def position(partition: TopicPartition, timeout: Duration = Duration.Infinity): RIO[Blocking, Long] =
        consumer.withConsumer(_.position(partition, timeout.asJava))

      override def plainStream[R, K, V](
        keyDeserializer: Deserializer[R, K],
        valueDeserializer: Deserializer[R, V]
      ): ZStream[R with Clock with Blocking, Throwable, CommittableRecord[K, V]] =
        partitionedStream(keyDeserializer, valueDeserializer).flatMapPar(n = Int.MaxValue)(_._2)

      override def subscribeAnd(subscription: Subscription): SubscribedConsumer =
        new SubscribedConsumer(subscribe(subscription).as(this))

      override def subscription: RIO[Blocking, Set[String]] =
        consumer.withConsumer(_.subscription().asScala.toSet)

      override def consumeWith[R, RC, K, V](
        subscription: Subscription,
        keyDeserializer: Deserializer[R, K],
        valueDeserializer: Deserializer[R, V],
        commitRetryPolicy: Schedule[Clock, Any, Any] = Schedule.exponential(1.second) && Schedule.recurs(3)
      )(
        f: (K, V) => URIO[RC, Unit]
      ): ZIO[R with RC with Blocking with Clock, Throwable, Unit] =
        ZStream
          .fromEffect(subscribe(subscription))
          .flatMap { _ =>
            partitionedStream(keyDeserializer, valueDeserializer)
              .flatMapPar(Int.MaxValue, outputBuffer = settings.perPartitionChunkPrefetch) {
                case (_, partitionStream) =>
                  partitionStream.mapChunksM(_.mapM {
                    case CommittableRecord(record, offset) =>
                      f(record.key(), record.value()).as(offset)
                  })
              }
          }
          .aggregateAsync(offsetBatches)
          .mapM(_.commitOrRetry(commitRetryPolicy))
          .runDrain

      override def subscribe(subscription: Subscription): RIO[Blocking, Unit] =
        ZIO.runtime[Any].flatMap { runtime =>
          consumer.withConsumerM { c =>
            subscription match {
              case Subscription.Pattern(pattern) =>
                ZIO(c.subscribe(pattern.pattern, runloop.rebalanceListener.toKafka(runtime)))
              case Subscription.Topics(topics) =>
                ZIO(c.subscribe(topics.asJava, runloop.rebalanceListener.toKafka(runtime)))

              // For manual subscriptions we have to do some manual work before starting the run loop
              case Subscription.Manual(topicPartitions) =>
                ZIO(c.assign(topicPartitions.asJava)) *>
                  ZIO.foreach_(topicPartitions)(runloop.newPartitionStream) *> {
                  settings.offsetRetrieval match {
                    case OffsetRetrieval.Manual(getOffsets) =>
                      getOffsets(topicPartitions).flatMap { offsets =>
                        ZIO.foreach_(offsets) { case (tp, offset) => ZIO(c.seek(tp, offset)) }
                      }
                    case OffsetRetrieval.Auto(_) => ZIO.unit
                  }
                }
            }
          }
        }

      override def unsubscribe: RIO[Blocking, Unit] =
        consumer.withConsumer(_.unsubscribe())
    }

    val offsetBatches: ZTransducer[Any, Nothing, Offset, OffsetBatch] =
      ZTransducer.foldLeft[Offset, OffsetBatch](OffsetBatch.empty)(_ merge _)

    def live: ZLayer[Clock with Blocking with Has[ConsumerSettings] with Has[Diagnostics], Throwable, Consumer] =
      ZLayer.fromServicesManaged[ConsumerSettings, Diagnostics, Clock with Blocking, Throwable, Service] {
        (settings, diagnostics) => make(settings, diagnostics)
      }

    def make(
      settings: ConsumerSettings,
      diagnostics: Diagnostics = Diagnostics.NoOp
    ): ZManaged[Clock with Blocking, Throwable, Service] =
      for {
        wrapper <- ConsumerAccess.make(settings)
        runloop <- Runloop(
                    wrapper,
                    settings.pollInterval,
                    settings.pollTimeout,
                    diagnostics,
                    settings.offsetRetrieval
                  )
      } yield Live(wrapper, settings, runloop)

    def withConsumerService[R, A](
      r: Service => RIO[R with Blocking, A]
    ): RIO[R with Blocking with Consumer, A] =
      ZIO.accessM(env => r(env.get[Service]))

    /**
     * Accessor method for [[Service.assignment]]
     */
    def assignment: RIO[Blocking with Consumer, Set[TopicPartition]] =
      withConsumerService(_.assignment)

    /**
     * Accessor method for [[Service.beginningOffsets]]
     */
    def beginningOffsets(
      partitions: Set[TopicPartition],
      timeout: Duration = Duration.Infinity
    ): RIO[Blocking with Consumer, Map[TopicPartition, Long]] =
      withConsumerService(_.beginningOffsets(partitions, timeout))

    /**
     * Accessor method for [[Service.committed]]
     */
    def committed(
      partitions: Set[TopicPartition],
      timeout: Duration = Duration.Infinity
    ): RIO[Blocking with Consumer, Map[TopicPartition, Option[OffsetAndMetadata]]] =
      withConsumerService(_.committed(partitions, timeout))

    /**
     * Accessor method for [[Service.endOffsets]]
     */
    def endOffsets(
      partitions: Set[TopicPartition],
      timeout: Duration = Duration.Infinity
    ): RIO[Blocking with Consumer, Map[TopicPartition, Long]] =
      withConsumerService(_.endOffsets(partitions, timeout))

    /**
     * Accessor method for [[Service.listTopics]]
     */
    def listTopics(
      timeout: Duration = Duration.Infinity
    ): RIO[Blocking with Consumer, Map[String, List[PartitionInfo]]] =
      withConsumerService(_.listTopics(timeout))

    /**
     * Accessor method for [[Service.partitionedStream]]
     */
    def partitionedStream[R: Tag, K: Tag, V: Tag](
      keyDeserializer: Deserializer[R, K],
      valueDeserializer: Deserializer[R, V]
    ): ZStream[
      Consumer with Clock with Blocking,
      Throwable,
      (TopicPartition, ZStream[R, Throwable, CommittableRecord[K, V]])
    ] =
      ZStream.accessStream(_.get[Service].partitionedStream(keyDeserializer, valueDeserializer))

    /**
     * Accessor method for [[Service.plainStream]]
     */
    def plainStream[R: Tag, K: Tag, V: Tag](
      keyDeserializer: Deserializer[R, K],
      valueDeserializer: Deserializer[R, V]
    ): ZStream[R with Consumer with Clock with Blocking, Throwable, CommittableRecord[K, V]] =
      ZStream.accessStream(_.get[Service].plainStream(keyDeserializer, valueDeserializer))

    /**
     * Accessor method for [[Service.stopConsumption]]
     */
    def stopConsumption: RIO[Consumer, Unit] =
      ZIO.accessM(_.get[Service].stopConsumption)

    /**
     * Execute an effect for each record and commit the offset after processing
     *
     * This method is the easiest way of processing messages on a Kafka topic.
     *
     * Messages on a single partition are processed sequentially, while the processing of
     * multiple partitions happens in parallel.
     *
     * Offsets are committed after execution of the effect. They are batched when a commit action is in progress
     * to avoid backpressuring the stream. When commits fail due to a org.apache.kafka.clients.consumer.RetriableCommitFailedException they are
     * retried according to commitRetryPolicy
     *
     * The effect should absorb any failures. Failures should be handled by retries or ignoring the
     * error, which will result in the Kafka message being skipped.
     *
     * Messages are processed with 'at least once' consistency: it is not guaranteed that every message
     * that is processed by the effect has a corresponding offset commit before stream termination.
     *
     * Usage example:
     *
     * {{{
     * val settings: ConsumerSettings = ???
     * val subscription = Subscription.Topics(Set("my-kafka-topic"))
     *
     * val consumerIO = Consumer.consumeWith(settings, subscription, Serdes.string, Serdes.string) { case (key, value) =>
     *   // Process the received record here
     *   putStrLn(s"Received record: \${key}: \${value}")
     * }
     * }}}
     *
     * @param settings Settings for creating a [[Consumer]]
     * @param subscription Topic subscription parameters
     * @param keyDeserializer Deserializer for the key of the messages
     * @param valueDeserializer Deserializer for the value of the messages
     * @param commitRetryPolicy Retry commits that failed due to a RetriableCommitFailedException according to this schedule
     * @param f Function that returns the effect to execute for each message. It is passed the key and value
     * @tparam R Environment for the consuming effect
     * @tparam R1 Environment for the deserializers
     * @tparam K Type of keys (an implicit `Deserializer` should be in scope)
     * @tparam V Type of values (an implicit `Deserializer` should be in scope)
     * @return Effect that completes with a unit value only when interrupted. May fail when the [[Consumer]] fails.
     */
    def consumeWith[R, R1: Tag, K: Tag, V: Tag](
      settings: ConsumerSettings,
      subscription: Subscription,
      keyDeserializer: Deserializer[R1, K],
      valueDeserializer: Deserializer[R1, V],
      commitRetryPolicy: Schedule[Clock, Any, Any] = Schedule.exponential(1.second) && Schedule.recurs(3)
    )(
      f: (K, V) => ZIO[R, Nothing, Unit]
    ): ZIO[R with R1 with Blocking with Clock, Throwable, Unit] =
      Consumer
        .make(settings)
        .use(_.consumeWith(subscription, keyDeserializer, valueDeserializer, commitRetryPolicy)(f))

    /**
     * Accessor method for [[Service.subscribe]]
     */
    def subscribe(subscription: Subscription): RIO[Blocking with Consumer, Unit] =
      withConsumerService(_.subscribe(subscription))

    /**
     * Accessor method for [[Service.unsubscribe]]
     */
    def unsubscribe: RIO[Blocking with Consumer, Unit] =
      withConsumerService(_.unsubscribe)

    /**
     * Accessor method for [[Service.offsetsForTimes]]
     */
    def offsetsForTimes(
      timestamps: Map[TopicPartition, Long],
      timeout: Duration = Duration.Infinity
    ): RIO[Blocking with Consumer, Map[TopicPartition, OffsetAndTimestamp]] =
      withConsumerService(_.offsetsForTimes(timestamps, timeout))

    /**
     * Accessor method for [[Service.partitionsFor]]
     */
    def partitionsFor(
      topic: String,
      timeout: Duration = Duration.Infinity
    ): RIO[Blocking with Consumer, List[PartitionInfo]] =
      withConsumerService(_.partitionsFor(topic, timeout))

    /**
     * Accessor method for [[Service.position]]
     */
    def position(
      partition: TopicPartition,
      timeout: Duration = Duration.Infinity
    ): RIO[Blocking with Consumer, Long] =
      withConsumerService(_.position(partition, timeout))

    /**
     * Accessor method for [[Service.subscribeAnd]]
     */
    def subscribeAnd(
      subscription: Subscription
    ): SubscribedConsumerFromEnvironment =
      new SubscribedConsumerFromEnvironment(
        ZIO.accessM { env =>
          val consumer = env.get[Service]
          consumer.subscribe(subscription).as(consumer)
        }
      )

    /**
     * Accessor method for [[Service.subscription]]
     */
    def subscription: RIO[Blocking with Consumer, Set[String]] =
      withConsumerService(_.subscription)

    sealed trait OffsetRetrieval

    object OffsetRetrieval {
      final case class Auto(reset: AutoOffsetStrategy = AutoOffsetStrategy.Latest) extends OffsetRetrieval
      final case class Manual(getOffsets: Set[TopicPartition] => Task[Map[TopicPartition, Long]])
          extends OffsetRetrieval
    }

    sealed trait AutoOffsetStrategy { self =>
      def toConfig = self match {
        case AutoOffsetStrategy.Earliest => "earliest"
        case AutoOffsetStrategy.Latest   => "latest"
        case AutoOffsetStrategy.None     => "none"
      }
    }

    object AutoOffsetStrategy {
      case object Earliest extends AutoOffsetStrategy
      case object Latest   extends AutoOffsetStrategy
      case object None     extends AutoOffsetStrategy
    }
  }

}<|MERGE_RESOLUTION|>--- conflicted
+++ resolved
@@ -174,26 +174,11 @@
         Clock with Blocking,
         Throwable,
         (TopicPartition, ZStream[R, Throwable, CommittableRecord[K, V]])
-<<<<<<< HEAD
-      ] =
-        ZStream
-          .fromQueue(runloop.partitions)
-          .collectWhileSuccess
-          .map {
-            case (tp, partition) =>
-              val partitionStream =
-                if (settings.perPartitionChunkPrefetch <= 0) partition
-                else partition.buffer(settings.perPartitionChunkPrefetch)
-
-              tp -> partitionStream.mapChunksM(_.mapM(_.deserializeWith(keyDeserializer, valueDeserializer)))
-=======
       ] = {
-
         val configureDeserializers =
           ZStream.fromEffect {
             keyDeserializer.configure(settings.driverSettings, isKey = true) *>
               valueDeserializer.configure(settings.driverSettings, isKey = false)
->>>>>>> dfb9ad1d
           }
 
         configureDeserializers *>
@@ -206,7 +191,7 @@
                   if (settings.perPartitionChunkPrefetch <= 0) partition
                   else partition.buffer(settings.perPartitionChunkPrefetch)
 
-                tp -> partitionStream.mapM(_.deserializeWith(keyDeserializer, valueDeserializer))
+                tp -> partitionStream.mapChunksM(_.mapM(_.deserializeWith(keyDeserializer, valueDeserializer)))
             }
       }
 
