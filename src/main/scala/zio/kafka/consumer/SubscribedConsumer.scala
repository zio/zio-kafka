package zio.kafka.consumer

import org.apache.kafka.common.TopicPartition
<<<<<<< HEAD
import zio.{ RIO, Task }
import zio.stream.{ Stream, ZStream }
=======
>>>>>>> 9f4508bb
import zio.kafka.serde.Deserializer
import zio.stream.{ Stream, ZStream }
import zio.{ Chunk, RIO, Task }

class SubscribedConsumer(
  private val underlying: Task[Consumer]
) {

  def partitionedAssignmentStream[R, K, V](
    keyDeserializer: Deserializer[R, K],
    valueDeserializer: Deserializer[R, V]
  ): Stream[Throwable, Chunk[
    (TopicPartition, ZStream[R, Throwable, CommittableRecord[K, V]])
  ]] =
    ZStream
      .fromZIO(underlying)
      .flatMap(
        _.partitionedAssignmentStream(keyDeserializer, valueDeserializer)
      )

  def partitionedStream[R, K, V](keyDeserializer: Deserializer[R, K], valueDeserializer: Deserializer[R, V]): Stream[
    Throwable,
    (TopicPartition, ZStream[R, Throwable, CommittableRecord[K, V]])
  ] =
    ZStream.fromZIO(underlying).flatMap(_.partitionedStream(keyDeserializer, valueDeserializer))

  def plainStream[R, K, V](
    keyDeserializer: Deserializer[R, K],
    valueDeserializer: Deserializer[R, V],
    bufferSize: Int = 4
  ): ZStream[R, Throwable, CommittableRecord[K, V]] =
    partitionedStream(keyDeserializer, valueDeserializer).flatMapPar(n = Int.MaxValue, bufferSize = bufferSize)(
      _._2
    )
}

class SubscribedConsumerFromEnvironment(
  private val underlying: RIO[Consumer, Consumer]
) {

  def partitionedAssignmentStream[R, K, V](
    keyDeserializer: Deserializer[R, K],
    valueDeserializer: Deserializer[R, V]
  ): ZStream[Consumer, Throwable, Chunk[
    (TopicPartition, ZStream[R, Throwable, CommittableRecord[K, V]])
  ]] =
    ZStream
      .fromZIO(underlying)
      .flatMap(
        _.partitionedAssignmentStream(keyDeserializer, valueDeserializer)
      )

  def partitionedStream[R, K, V](keyDeserializer: Deserializer[R, K], valueDeserializer: Deserializer[R, V]): ZStream[
    Consumer,
    Throwable,
    (TopicPartition, ZStream[R, Throwable, CommittableRecord[K, V]])
  ] =
    ZStream.fromZIO(underlying).flatMap(_.partitionedStream(keyDeserializer, valueDeserializer))

  def plainStream[R, K, V](
    keyDeserializer: Deserializer[R, K],
    valueDeserializer: Deserializer[R, V],
    bufferSize: Int = 4
  ): ZStream[R with Consumer, Throwable, CommittableRecord[K, V]] =
    partitionedStream(keyDeserializer, valueDeserializer).flatMapPar(n = Int.MaxValue, bufferSize = bufferSize)(
      _._2
    )
}<|MERGE_RESOLUTION|>--- conflicted
+++ resolved
@@ -1,11 +1,6 @@
 package zio.kafka.consumer
 
 import org.apache.kafka.common.TopicPartition
-<<<<<<< HEAD
-import zio.{ RIO, Task }
-import zio.stream.{ Stream, ZStream }
-=======
->>>>>>> 9f4508bb
 import zio.kafka.serde.Deserializer
 import zio.stream.{ Stream, ZStream }
 import zio.{ Chunk, RIO, Task }
