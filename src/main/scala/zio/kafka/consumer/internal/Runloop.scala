package zio.kafka.consumer.internal

import java.util
import org.apache.kafka.clients.consumer._
import org.apache.kafka.common.TopicPartition
import zio._
import zio.kafka.consumer.Consumer.OffsetRetrieval
import zio.kafka.consumer.diagnostics.{ DiagnosticEvent, Diagnostics }
import zio.kafka.consumer.CommittableRecord
import zio.kafka.consumer.internal.ConsumerAccess.ByteArrayKafkaConsumer
import zio.kafka.consumer.internal.Runloop.{ ByteArrayCommittableRecord, ByteArrayConsumerRecord, Command }
import zio.kafka.consumer.RebalanceListener
import zio.stream._

import scala.collection.mutable
import scala.jdk.CollectionConverters._
import scala.util.Try

private[consumer] final class Runloop(
  consumer: ConsumerAccess,
  pollFrequency: Duration,
  pollTimeout: Duration,
  requestQueue: Queue[Runloop.Request],
  commitQueue: Queue[Command.Commit],
  val partitions: Queue[Take[Throwable, (TopicPartition, Stream[Throwable, ByteArrayCommittableRecord])]],
  rebalancingRef: Ref[Boolean],
  diagnostics: Diagnostics,
  shutdownRef: Ref[Boolean],
  offsetRetrieval: OffsetRetrieval,
  userRebalanceListener: RebalanceListener,
  subscribedRef: Ref[Boolean]
) {
  private val isRebalancing = rebalancingRef.get
  private val isShutdown    = shutdownRef.get

  def newPartitionStream(
    tp: TopicPartition
  ): UIO[(TopicPartition, Promise[Throwable, Unit], ZStream[Any, Throwable, ByteArrayCommittableRecord])] =
    for {
      interruptionPromise <- Promise.make[Throwable, Unit]
      stream = ZStream.repeatZIOChunkOption {
                 for {
                   request <- Promise.make[Option[Throwable], Chunk[ByteArrayCommittableRecord]]
                   _       <- requestQueue.offer(Runloop.Request(tp, request)).unit
                   _       <- diagnostics.emitIfEnabled(DiagnosticEvent.Request(tp))
                   result  <- request.await
                 } yield result
               }.interruptWhen(interruptionPromise)
    } yield (tp, interruptionPromise, stream)

  def gracefulShutdown: UIO[Unit] =
    for {
      wasShutdown <- shutdownRef.getAndSet(true)
      _           <- partitions.offer(Take.end).when(!wasShutdown)
    } yield ()

  val rebalanceListener: RebalanceListener = {
    val trackRebalancing = RebalanceListener(
      onAssigned = (_, _) => rebalancingRef.set(false),
      onRevoked = (_, _) => rebalancingRef.set(true)
    )

    val emitDiagnostics = RebalanceListener(
      (assigned, _) => diagnostics.emitIfEnabled(DiagnosticEvent.Rebalance.Assigned(assigned)),
      (revoked, _) => diagnostics.emitIfEnabled(DiagnosticEvent.Rebalance.Revoked(revoked))
    )

    trackRebalancing ++ emitDiagnostics ++ userRebalanceListener
  }

  def markSubscribed: UIO[Unit] = subscribedRef.set(true)

  def markUnsubscribed: UIO[Unit] = subscribedRef.set(false)

  private def commit(offsets: Map[TopicPartition, Long]): Task[Unit] =
    for {
      p <- Promise.make[Throwable, Unit]
      _ <- commitQueue.offer(Command.Commit(offsets, p)).unit
      _ <- diagnostics.emitIfEnabled(DiagnosticEvent.Commit.Started(offsets))
      _ <- p.await
    } yield ()

  private def doCommit(cmds: Chunk[Command.Commit]): UIO[Unit] = {
    val offsets   = aggregateOffsets(cmds)
    val cont      = (e: Exit[Throwable, Unit]) => ZIO.foreachDiscard(cmds)(_.cont.done(e))
    val onSuccess = cont(Exit.succeed(())) <* diagnostics.emitIfEnabled(DiagnosticEvent.Commit.Success(offsets))
    val onFailure = (err: Throwable) =>
      cont(Exit.fail(err)) <* diagnostics.emitIfEnabled(DiagnosticEvent.Commit.Failure(offsets, err))

    ZIO
      .runtime[Any]
      .map(makeOffsetCommitCallback(onSuccess, onFailure))
      .flatMap { callback =>
        consumer.withConsumerM { c =>
          // We don't wait for the completion of the commit here, because it
          // will only complete once we poll again.
          ZIO(c.commitAsync(offsets.asJava, callback))
        }
      }
      .catchAll(onFailure)
  }

  // Returns the highest offset to commit per partition
  private def aggregateOffsets(cmds: Chunk[Command.Commit]): Map[TopicPartition, OffsetAndMetadata] = {
    val offsets = mutable.Map[TopicPartition, OffsetAndMetadata]()

    cmds.foreach { commit =>
      commit.offsets.foreach { case (tp, offset) =>
        val existing = offsets.get(tp).fold(-1L)(_.offset())

        if (existing < offset)
          offsets += tp -> new OffsetAndMetadata(offset + 1)
      }
    }

    offsets.toMap
  }

  private def makeOffsetCommitCallback(onSuccess: Task[Unit], onFailure: Exception => Task[Unit])(
    runtime: Runtime[Any]
  ): OffsetCommitCallback = new OffsetCommitCallback {
    override def onComplete(offsets: util.Map[TopicPartition, OffsetAndMetadata], exception: Exception): Unit =
      runtime.unsafeRun(if (exception eq null) onSuccess else onFailure(exception))
  }

  /**
   * Does all needed to end revoked partitions:
   *   1. Complete the revoked assigned streams 2. Remove from the list of pending requests 3. Remove from buffered
   *      records
   * @return
   *   New pending requests, new buffered records and active assigned streams
   */
  private def endRevoked(
    reqs: Chunk[Runloop.Request],
    bufferedRecords: Map[TopicPartition, Chunk[ByteArrayConsumerRecord]],
    currentAssignedStreams: Map[TopicPartition, Promise[Throwable, Unit]],
    revoked: TopicPartition => Boolean
  ): UIO[Runloop.RevokeResult] = {
    var acc = Chunk[Runloop.Request]()
    val buf = mutable.Map[TopicPartition, Chunk[ByteArrayConsumerRecord]]()
    buf ++= bufferedRecords

    val (revokedStreams, assignedStreams) = currentAssignedStreams.partition(es => revoked(es._1))

    val revokeAction: UIO[Unit] = ZIO.foreachDiscard(revokedStreams) { case (_, p) => p.succeed(()) }

    val reqsIt = reqs.iterator
    while (reqsIt.hasNext) {
      val req = reqsIt.next()
      if (revoked(req.tp)) {
        buf -= req.tp
      } else acc :+= req
    }

    revokeAction.as(Runloop.RevokeResult(acc, buf.toMap, assignedStreams))
  }

  /**
   * Fulfill pending requests with records retrieved from poll() call + buffered records
   *
   * @return
   *   Remaining pending requests and remaining/new buffered records
   */
  private def fulfillRequests(
    pendingRequests: Chunk[Runloop.Request],
    bufferedRecords: Map[TopicPartition, Chunk[ByteArrayConsumerRecord]],
    records: ConsumerRecords[Array[Byte], Array[Byte]]
  ): UIO[Runloop.FulfillResult] = {
    var acc = Chunk[Runloop.Request]()
    val buf = mutable.Map[TopicPartition, Chunk[ByteArrayConsumerRecord]]()
    buf ++= bufferedRecords

    var fulfillAction: UIO[_] = UIO.unit

    val reqsIt = pendingRequests.iterator
    while (reqsIt.hasNext) {
      val req           = reqsIt.next()
      val bufferedChunk = buf.getOrElse(req.tp, Chunk.empty)
      val reqRecs       = records.records(req.tp)

      if (bufferedChunk.isEmpty && reqRecs.isEmpty) {
        acc +:= req
      } else {
        val concatenatedChunk = bufferedChunk ++
          Chunk.fromArray(
            reqRecs.toArray[ByteArrayConsumerRecord](Array.ofDim[ByteArrayConsumerRecord](reqRecs.size))
          )

        fulfillAction = fulfillAction *> req.cont.succeed(
          concatenatedChunk.map(CommittableRecord(_, commit(_), Try(consumer.consumer.groupMetadata()).toOption))
        )
        buf -= req.tp
      }
    }

    fulfillAction.as(Runloop.FulfillResult(acc, buf.toMap))
  }

  private def bufferRecordsForUnrequestedPartitions(
    records: ConsumerRecords[Array[Byte], Array[Byte]],
    unrequestedTps: Iterable[TopicPartition]
  ): Map[TopicPartition, Chunk[ByteArrayConsumerRecord]] = {
    val builder = Map.newBuilder[TopicPartition, Chunk[ByteArrayConsumerRecord]]
    builder.sizeHint(unrequestedTps.size)

    val tpsIt = unrequestedTps.iterator
    while (tpsIt.hasNext) {
      val tp   = tpsIt.next()
      val recs = records.records(tp)

      if (recs.size > 0)
        builder += (tp -> Chunk.fromArray(
          recs.toArray(Array.ofDim[ByteArrayConsumerRecord](recs.size))
        ))
    }

    builder.result()
  }

  private def doSeekForNewPartitions(c: ByteArrayKafkaConsumer, tps: Set[TopicPartition]): Task[Unit] =
    offsetRetrieval match {
      case OffsetRetrieval.Manual(getOffsets) =>
        getOffsets(tps)
          .tap(offsets => ZIO.foreachDiscard(offsets) { case (tp, offset) => ZIO(c.seek(tp, offset)) })
          .when(tps.nonEmpty)
          .unit

      case OffsetRetrieval.Auto(_) =>
        ZIO.unit
    }

  // Pause partitions for which there is no demand and resume those for which there is now demand
  private def resumeAndPausePartitions(
    c: ByteArrayKafkaConsumer,
    assignment: Set[TopicPartition],
    requestedPartitions: Set[TopicPartition]
  ) = {
    val toResume = assignment intersect requestedPartitions
    val toPause  = assignment -- requestedPartitions

    if (toResume.nonEmpty) c.resume(toResume.asJava)
    if (toPause.nonEmpty) c.pause(toPause.asJava)
  }

  private def doPoll(c: ByteArrayKafkaConsumer, requestedPartitions: Set[TopicPartition]) = {
    val pollTimeout =
      if (requestedPartitions.nonEmpty) this.pollTimeout.asJava
      else 0.millis.asJava

    val records = c.poll(pollTimeout)

    if (records eq null) ConsumerRecords.empty[Array[Byte], Array[Byte]]() else records
  }

  private def pauseAllPartitions(c: ByteArrayKafkaConsumer) = ZIO.succeed {
    val currentAssigned = c.assignment()
    c.pause(currentAssigned)
  }

  private def handlePoll(state: State): Task[State] =
    for {
      pollResult <-
        consumer.withConsumerM { c =>
          Task.suspend {

            val prevAssigned        = c.assignment().asScala.toSet
            val requestedPartitions = state.pendingRequests.map(_.tp).toSet

            resumeAndPausePartitions(c, prevAssigned, requestedPartitions)

            val records = doPoll(c, requestedPartitions)

            // Check shutdown again after polling (which takes up to the poll timeout)
            ZIO.ifZIO(isShutdown)(
              pauseAllPartitions(c).as(
                Runloop.PollResult(
                  Set(),
                  state.pendingRequests,
                  Map[TopicPartition, Chunk[ByteArrayConsumerRecord]](),
                  Map[TopicPartition, Promise[Throwable, Unit]]()
                )
              ), {
                val tpsInResponse   = records.partitions.asScala.toSet
                val currentAssigned = c.assignment().asScala.toSet
                val newlyAssigned   = currentAssigned -- prevAssigned
                val unrequestedRecords =
                  bufferRecordsForUnrequestedPartitions(records, tpsInResponse -- requestedPartitions)

                for {
                  _ <- doSeekForNewPartitions(c, newlyAssigned)
                  revokeResult <- endRevoked(
                                    state.pendingRequests,
                                    state.addBufferedRecords(unrequestedRecords).bufferedRecords,
                                    state.assignedStreams,
                                    !currentAssigned(_)
                                  )
                  fulfillResult <-
                    fulfillRequests(revokeResult.unfulfilledRequests, revokeResult.bufferedRecords, records)
                  _ <- diagnostics.emitIfEnabled(
                         DiagnosticEvent.Poll(
                           requestedPartitions,
                           fulfillResult.bufferedRecords.keySet,
                           fulfillResult.unfulfilledRequests.map(_.tp).toSet
                         )
                       )
                } yield Runloop.PollResult(
                  newlyAssigned,
                  fulfillResult.unfulfilledRequests,
                  fulfillResult.bufferedRecords,
                  revokeResult.assignedStreams
                )
              }
            )
          }
        }
      newAssignedStreams <-
        if (pollResult.newlyAssigned.isEmpty)
          ZIO.succeed(Set[(TopicPartition, Promise[Throwable, Unit])]())
        else
          ZIO
            .foreach(pollResult.newlyAssigned)(newPartitionStream)
            .tap { newStreams =>
              partitions.offer(
                Take.chunk(
                  Chunk.fromIterable(newStreams.map { case (tp, _, stream) => tp -> stream })
                )
              )
            }
            .map(_.map { case (tp, interruptionPromise, _) =>
              tp -> interruptionPromise
            })
      newPendingCommits <-
        ZIO.ifZIO(isRebalancing)(
          UIO.succeed(state.pendingCommits),
          doCommit(state.pendingCommits).when(state.pendingCommits.nonEmpty).as(Chunk.empty)
        )
    } yield State(
      pollResult.unfulfilledRequests,
      newPendingCommits,
      pollResult.bufferedRecords,
      pollResult.assignedStreams ++ newAssignedStreams
    )

  private def handleRequests(state: State, reqs: Chunk[Runloop.Request]): UIO[State] =
    ZIO.ifZIO(isRebalancing)(
      UIO.succeed(state.addRequests(reqs)),
      consumer
        .withConsumer(_.assignment.asScala)
        .flatMap { assignment =>
          ZIO.foldLeft(reqs)(state) { (state, req) =>
            if (assignment.contains(req.tp))
              UIO.succeed(state.addRequest(req))
            else
              req.cont.fail(None).as(state)
          }
        }
        .orElseSucceed(state.addRequests(reqs))
    )

  private def handleCommit(state: State, cmd: Command.Commit): UIO[State] =
    ZIO.ifZIO(isRebalancing)(
      UIO.succeed(state.addCommit(cmd)),
      doCommit(Chunk(cmd)).as(state)
    )

  /**
   * After shutdown, we end all pending requests (ending their partition streams) and pause all partitions, but keep
   * executing commits and polling
   *
   * Buffered records for paused partitions will be removed to drain the stream as fast as possible.
   */
  private def handleShutdown(state: State, cmd: Command): Task[State] =
    cmd match {
      case Command.Poll() =>
        // End all pending requests
        ZIO.foreachDiscard(state.pendingRequests)(_.cont.fail(None)) *>
          handlePoll(state.copy(pendingRequests = Chunk.empty, bufferedRecords = Map.empty))
      case Command.Requests(reqs) =>
        ZIO.foreachDiscard(reqs)(_.cont.fail(None)).as(state)
      case cmd @ Command.Commit(_, _) =>
        handleCommit(state, cmd)
    }

  private def handleOperational(state: State, cmd: Command): Task[State] =
    cmd match {
      case Command.Poll() =>
        // The consumer will throw an IllegalStateException if no call to subscribe
        ZIO.ifM(subscribedRef.get)(handlePoll(state), UIO(state))
      case Command.Requests(reqs) =>
        handleRequests(state, reqs).flatMap { state =>
          // Optimization: eagerly poll if we have pending requests instead of waiting
          // for the next scheduled poll.
          if (state.pendingRequests.nonEmpty) handlePoll(state)
          else UIO.succeed(state)
        }
      case cmd @ Command.Commit(_, _) =>
        handleCommit(state, cmd)
    }

  def run: URManaged[Clock, Fiber.Runtime[Throwable, Unit]] =
    ZStream
      .mergeAll(3, 1)(
        ZStream(Command.Poll()).repeat(Schedule.spaced(pollFrequency)),
        ZStream.fromQueue(requestQueue).mapChunks(c => Chunk.single(Command.Requests(c))),
        ZStream.fromQueue(commitQueue)
      )
      .runFoldZIO(State.initial) { (state, cmd) =>
        RIO.ifZIO(isShutdown)(handleShutdown(state, cmd), handleOperational(state, cmd))
      }
      .onError(cause => partitions.offer(Take.failCause(cause)))
      .unit
      .toManaged
      .fork
}

private[consumer] object Runloop {
  type ByteArrayCommittableRecord = CommittableRecord[Array[Byte], Array[Byte]]
  type ByteArrayConsumerRecord    = ConsumerRecord[Array[Byte], Array[Byte]]

  final case class Request(tp: TopicPartition, cont: Promise[Option[Throwable], Chunk[ByteArrayCommittableRecord]])
  final case class PollResult(
    newlyAssigned: Set[TopicPartition],
    unfulfilledRequests: Chunk[Runloop.Request],
    bufferedRecords: Map[TopicPartition, Chunk[ByteArrayConsumerRecord]],
    assignedStreams: Map[TopicPartition, Promise[Throwable, Unit]]
  )
  final case class RevokeResult(
    unfulfilledRequests: Chunk[Runloop.Request],
    bufferedRecords: Map[TopicPartition, Chunk[ByteArrayConsumerRecord]],
    assignedStreams: Map[TopicPartition, Promise[Throwable, Unit]]
  )
  final case class FulfillResult(
    unfulfilledRequests: Chunk[Runloop.Request],
    bufferedRecords: Map[TopicPartition, Chunk[ByteArrayConsumerRecord]]
  )

  sealed abstract class Command
  object Command {
    final case class Requests(requests: Chunk[Request])                                         extends Command
    final case class Poll()                                                                     extends Command
    final case class Commit(offsets: Map[TopicPartition, Long], cont: Promise[Throwable, Unit]) extends Command
  }

  def apply(
    consumer: ConsumerAccess,
    pollFrequency: Duration,
    pollTimeout: Duration,
    diagnostics: Diagnostics,
    offsetRetrieval: OffsetRetrieval,
    userRebalanceListener: RebalanceListener
  ): RManaged[Clock, Runloop] =
    for {
      rebalancingRef <- Ref.make(false).toManaged
      requestQueue   <- Queue.unbounded[Runloop.Request].toManagedWith(_.shutdown)
      commitQueue    <- Queue.unbounded[Command.Commit].toManagedWith(_.shutdown)
      partitions <- Queue
                      .unbounded[
                        Take[Throwable, (TopicPartition, Stream[Throwable, ByteArrayCommittableRecord])]
                      ]
                      .map { queue =>
                        queue
                          .mapZIO(
                            _.fold(
                              queue.shutdown.as(Take.end),
                              cause => UIO.succeed(Take.failCause(cause)),
                              chunk => UIO.succeed(Take.chunk(chunk))
                            )
                          )
                      }
<<<<<<< HEAD
                      .toManagedWith(_.shutdown)
      shutdownRef <- Ref.make(false).toManaged
=======
                      .toManaged(_.shutdown)
      shutdownRef   <- Ref.make(false).toManaged_
      subscribedRef <- Ref.make(false).toManaged_
>>>>>>> a0e6aefb
      runloop = new Runloop(
                  consumer,
                  pollFrequency,
                  pollTimeout,
                  requestQueue,
                  commitQueue,
                  partitions,
                  rebalancingRef,
                  diagnostics,
                  shutdownRef,
                  offsetRetrieval,
                  userRebalanceListener,
                  subscribedRef
                )
      _ <- runloop.run
    } yield runloop
}

private[internal] final case class State(
  pendingRequests: Chunk[Runloop.Request],
  pendingCommits: Chunk[Command.Commit],
  bufferedRecords: Map[TopicPartition, Chunk[ByteArrayConsumerRecord]],
  assignedStreams: Map[TopicPartition, Promise[Throwable, Unit]]
) {
  def addCommit(c: Command.Commit)           = copy(pendingCommits = c +: pendingCommits)
  def addRequest(c: Runloop.Request)         = copy(pendingRequests = c +: pendingRequests)
  def addRequests(c: Chunk[Runloop.Request]) = copy(pendingRequests = c ++ pendingRequests)
  def addBufferedRecords(recs: Map[TopicPartition, Chunk[ByteArrayConsumerRecord]]) =
    copy(
      bufferedRecords = recs.foldLeft(bufferedRecords) { case (acc, (tp, recs)) =>
        acc.get(tp) match {
          case Some(existingRecs) => acc + (tp -> (existingRecs ++ recs))
          case None               => acc + (tp -> recs)
        }
      }
    )

  def removeBufferedRecordsFor(tp: TopicPartition) =
    copy(bufferedRecords = bufferedRecords - tp)
}

object State {
  def initial: State = State(Chunk.empty, Chunk.empty, Map.empty, Map.empty)
}<|MERGE_RESOLUTION|>--- conflicted
+++ resolved
@@ -385,7 +385,7 @@
     cmd match {
       case Command.Poll() =>
         // The consumer will throw an IllegalStateException if no call to subscribe
-        ZIO.ifM(subscribedRef.get)(handlePoll(state), UIO(state))
+        ZIO.ifZIO(subscribedRef.get)(handlePoll(state), UIO(state))
       case Command.Requests(reqs) =>
         handleRequests(state, reqs).flatMap { state =>
           // Optimization: eagerly poll if we have pending requests instead of waiting
@@ -467,14 +467,9 @@
                             )
                           )
                       }
-<<<<<<< HEAD
                       .toManagedWith(_.shutdown)
-      shutdownRef <- Ref.make(false).toManaged
-=======
-                      .toManaged(_.shutdown)
-      shutdownRef   <- Ref.make(false).toManaged_
-      subscribedRef <- Ref.make(false).toManaged_
->>>>>>> a0e6aefb
+      shutdownRef   <- Ref.make(false).toManaged
+      subscribedRef <- Ref.make(false).toManaged
       runloop = new Runloop(
                   consumer,
                   pollFrequency,
