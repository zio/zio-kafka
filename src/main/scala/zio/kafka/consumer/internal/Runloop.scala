--- conflicted
+++ resolved
@@ -464,15 +464,10 @@
             })
       newPendingCommits <-
         ZIO.ifZIO(isRebalancing)(
-<<<<<<< HEAD
-          UIO.succeed(state.pendingCommits),
+          ZIO.succeed(state.pendingCommits),
           doCommit(state.pendingCommits)
             .when(state.pendingCommits.nonEmpty)
-            .someOrElse(Chunk.empty: Chunk[Command.Commit])
-=======
-          ZIO.succeed(state.pendingCommits),
-          doCommit(state.pendingCommits).when(state.pendingCommits.nonEmpty).as(Chunk.empty)
->>>>>>> fd3bbedd
+            .someOrElse(Chunk.empty[Command.Commit])
         )
     } yield State(
       pollResult.unfulfilledRequests,
@@ -503,13 +498,8 @@
 
   private def handleCommit(state: State, cmd: Command.Commit): UIO[State] =
     ZIO.ifZIO(isRebalancing)(
-<<<<<<< HEAD
-      UIO.succeed(state.addCommit(cmd)),
+      ZIO.succeed(state.addCommit(cmd)),
       doCommit(Chunk(cmd)).map(state.addCommits)
-=======
-      ZIO.succeed(state.addCommit(cmd)),
-      doCommit(Chunk(cmd)).as(state)
->>>>>>> fd3bbedd
     )
 
   /**
