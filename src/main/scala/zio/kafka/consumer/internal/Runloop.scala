--- conflicted
+++ resolved
@@ -469,15 +469,11 @@
 
   private def handleRequests(state: State, reqs: Chunk[Runloop.Request]): UIO[State] =
     ZIO.ifZIO(isRebalancing)(
-<<<<<<< HEAD
       if (restartStreamsOnRebalancing) {
         ZIO.foreachDiscard(reqs)(_.cont.fail(None)).as(state)
       } else {
         ZIO.succeed(state.addRequests(reqs))
       },
-=======
-      ZIO.succeed(state.addRequests(reqs)),
->>>>>>> f066e9af
       consumer
         .withConsumer(_.assignment.asScala)
         .flatMap { assignment =>
