--- conflicted
+++ resolved
@@ -385,11 +385,7 @@
     cmd match {
       case Command.Poll() =>
         // The consumer will throw an IllegalStateException if no call to subscribe
-<<<<<<< HEAD
-        ZIO.ifZIO(subscribedRef.get)(handlePoll(state), ZIO.succeed(state))
-=======
         ZIO.ifZIO(subscribedRef.get)(handlePoll(state), UIO.succeed(state))
->>>>>>> a4cda972
       case Command.Requests(reqs) =>
         handleRequests(state, reqs).flatMap { state =>
           // Optimization: eagerly poll if we have pending requests instead of waiting
@@ -401,11 +397,7 @@
         handleCommit(state, cmd)
     }
 
-<<<<<<< HEAD
   def run: ZIO[Scope, Nothing, Fiber.Runtime[Throwable, Unit]] =
-=======
-  def run: ZIO[Clock with Scope, Throwable, Fiber.Runtime[Throwable, Unit]] =
->>>>>>> a4cda972
     ZStream
       .mergeAll(3, 1)(
         ZStream(Command.Poll()).repeat(Schedule.spaced(pollFrequency)),
@@ -417,11 +409,7 @@
       }
       .onError(cause => partitions.offer(Take.failCause(cause)))
       .unit
-<<<<<<< HEAD
-      .fork
-=======
       .forkScoped
->>>>>>> a4cda972
 }
 
 private[consumer] object Runloop {
@@ -459,41 +447,17 @@
     diagnostics: Diagnostics,
     offsetRetrieval: OffsetRetrieval,
     userRebalanceListener: RebalanceListener
-<<<<<<< HEAD
   ): ZIO[Scope, Throwable, Runloop] =
-=======
-  ): ZIO[Clock with Scope, Throwable, Runloop] =
->>>>>>> a4cda972
     for {
       rebalancingRef <- Ref.make(false)
       requestQueue   <- ZIO.acquireRelease(Queue.unbounded[Runloop.Request])(_.shutdown)
       commitQueue    <- ZIO.acquireRelease(Queue.unbounded[Command.Commit])(_.shutdown)
-<<<<<<< HEAD
       partitions <- ZIO.acquireRelease(
-=======
-      partitions <- ZIO.acquireRelease {
->>>>>>> a4cda972
                       Queue
                         .unbounded[
                           Take[Throwable, (TopicPartition, Stream[Throwable, ByteArrayCommittableRecord])]
                         ]
-<<<<<<< HEAD
                     )(_.shutdown)
-=======
-                        .map { queue =>
-                          queue
-                            .mapZIO(
-                              _.fold(
-                                queue.shutdown.as(Take.end),
-                                cause => UIO.succeed(Take.failCause(cause)),
-                                chunk => UIO.succeed(Take.chunk(chunk))
-                              )
-                            )
-                        }
-                    } { queue =>
-                      queue.shutdown
-                    }
->>>>>>> a4cda972
       shutdownRef   <- Ref.make(false)
       subscribedRef <- Ref.make(false)
       runloop = new Runloop(
