--- conflicted
+++ resolved
@@ -451,11 +451,7 @@
         handleCommit(state, cmd)
     }
 
-<<<<<<< HEAD
   def run: ZIO[Scope, Nothing, Fiber.Runtime[Throwable, Unit]] =
-=======
-  def run: ZIO[Scope with Clock, Nothing, Fiber.Runtime[Throwable, Unit]] =
->>>>>>> 9f4508bb
     ZStream
       .mergeAll(3, 1)(
         ZStream(Command.Poll()).repeat(Schedule.spaced(pollFrequency)),
@@ -509,25 +505,9 @@
     pollTimeout: Duration,
     diagnostics: Diagnostics,
     offsetRetrieval: OffsetRetrieval,
-<<<<<<< HEAD
-    userRebalanceListener: RebalanceListener
-  ): ZIO[Scope, Throwable, Runloop] =
-    for {
-      rebalancingRef <- Ref.make(false)
-      requestQueue   <- ZIO.acquireRelease(Queue.unbounded[Runloop.Request])(_.shutdown)
-      commitQueue    <- ZIO.acquireRelease(Queue.unbounded[Command.Commit])(_.shutdown)
-      partitions <- ZIO.acquireRelease(
-                      Queue
-                        .unbounded[
-                          Take[Throwable, (TopicPartition, Stream[Throwable, ByteArrayCommittableRecord])]
-                        ]
-                    )(_.shutdown)
-      shutdownRef   <- Ref.make(false)
-      subscribedRef <- Ref.make(false)
-=======
     userRebalanceListener: RebalanceListener,
     restartStreamsOnRebalancing: Boolean
-  ): ZIO[Scope with Clock, Throwable, Runloop] =
+  ): ZIO[Scope, Throwable, Runloop] =
     for {
       rebalancingRef     <- Ref.make(false)
       requestQueue       <- ZIO.acquireRelease(Queue.unbounded[Runloop.Request])(_.shutdown)
@@ -537,26 +517,12 @@
       partitions <- ZIO.acquireRelease(
                       Queue
                         .unbounded[
-                          Take[
-                            Throwable,
-                            (TopicPartition, Stream[Throwable, ByteArrayCommittableRecord])
-                          ]
+                          Take[Throwable, (TopicPartition, Stream[Throwable, ByteArrayCommittableRecord])]
                         ]
-                        .map { queue =>
-                          queue
-                            .mapZIO(
-                              _.fold(
-                                queue.shutdown.as(Take.end),
-                                cause => UIO.succeed(Take.failCause(cause)),
-                                chunk => UIO.succeed(Take.chunk(chunk))
-                              )
-                            )
-                        }
                     )(_.shutdown)
       shutdownRef     <- Ref.make(false)
       currentStateRef <- Ref.make(State.initial)
       subscribedRef   <- Ref.make(false)
->>>>>>> 9f4508bb
       runloop = new Runloop(
                   consumer,
                   pollFrequency,
