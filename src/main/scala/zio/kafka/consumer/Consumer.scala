--- conflicted
+++ resolved
@@ -471,26 +471,10 @@
     keyDeserializer: Deserializer[R, K],
     valueDeserializer: Deserializer[R, V],
     commitRetryPolicy: Schedule[Clock, Any, Any] = Schedule.exponential(1.second) && Schedule.recurs(3)
-<<<<<<< HEAD
   )(f: (K, V) => URIO[R1, Unit]): RIO[R with R1 with Clock, Unit] =
     Consumer
       .make(settings)
       .use(_.consumeWith[R, R1, K, V](subscription, keyDeserializer, valueDeserializer, commitRetryPolicy)(f))
-=======
-  )(
-    f: (K, V) => URIO[R1, Unit]
-  ): RIO[R with R1 with Blocking with Clock, Unit] =
-    Consumer
-      .make(settings)
-      .use(
-        _.consumeWith(
-          subscription,
-          keyDeserializer,
-          valueDeserializer,
-          commitRetryPolicy
-        )(f)
-      )
->>>>>>> 455d99f5
 
   /**
    * Accessor method for [[Consumer.subscribe]]
