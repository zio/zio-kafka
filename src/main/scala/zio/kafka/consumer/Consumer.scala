--- conflicted
+++ resolved
@@ -136,12 +136,7 @@
     private val consumer: ConsumerAccess,
     private val settings: ConsumerSettings,
     private val runloop: Runloop,
-<<<<<<< HEAD
     private val clock: Clock
-=======
-    private val clock: Clock.Service,
-    private val blocking: Blocking.Service
->>>>>>> cf7ede67
   ) extends Consumer {
 
     override def assignment: Task[Set[TopicPartition]] =
@@ -280,7 +275,7 @@
     override def subscribe(subscription: Subscription): Task[Unit] =
       ZIO.runtime[Any].flatMap { runtime =>
         consumer.withConsumerM { c =>
-          val rc = RebalanceConsumer.Live(blocking, c)
+          val rc = RebalanceConsumer.Live(c)
 
           subscription match {
             case Subscription.Pattern(pattern) =>
@@ -343,14 +338,8 @@
                    settings.offsetRetrieval,
                    settings.rebalanceListener
                  )
-<<<<<<< HEAD
       clock <- ZManaged.service[Clock]
     } yield Live(wrapper, settings, runloop, clock)
-=======
-      clock    <- ZManaged.service[Clock.Service]
-      blocking <- ZManaged.service[Blocking.Service]
-    } yield Live(wrapper, settings, runloop, clock, blocking)
->>>>>>> cf7ede67
 
   /**
    * Accessor method for [[Consumer.assignment]]
