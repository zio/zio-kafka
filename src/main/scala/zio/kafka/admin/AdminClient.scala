package zio.kafka.admin

import java.util.Optional
import org.apache.kafka.clients.admin.{
  AdminClient => JAdminClient,
  AlterConsumerGroupOffsetsOptions => JAlterConsumerGroupOffsetsOptions,
  Config => JConfig,
  ListOffsetsOptions => JListOffsetsOptions,
  NewPartitions => JNewPartitions,
  NewTopic => JNewTopic,
  OffsetSpec => JOffsetSpec,
  TopicDescription => JTopicDescription,
  TopicListing => JTopicListing,
  CreatePartitionsOptions => JCreatePartitionsOptions,
  DescribeClusterOptions => JDescribeClusterOptions,
  DescribeConfigsOptions => JDescribeConfigsOptions,
  CreateTopicsOptions => JCreateTopicsOptions,
  _
}
import org.apache.kafka.clients.admin.ListOffsetsResult.{ ListOffsetsResultInfo => JListOffsetsResultInfo }
import org.apache.kafka.clients.consumer.{ OffsetAndMetadata => JOffsetAndMetadata }
import org.apache.kafka.common.config.{ ConfigResource => JConfigResource }
import org.apache.kafka.common.{
  KafkaFuture,
<<<<<<< HEAD
  Metric,
  MetricName,
  Node,
  TopicPartitionInfo,
  IsolationLevel => JIsolationLevel,
  TopicPartition => JTopicPartition
=======
  IsolationLevel => JIsolationLevel,
  Metric => JMetric,
  MetricName => JMetricName,
  Node => JNode,
  TopicPartition => JTopicPartition,
  TopicPartitionInfo => JTopicPartitionInfo
>>>>>>> 73cd9e83
}
import zio._
import zio.blocking.{ blocking, Blocking }
import zio.duration.Duration

import scala.collection.compat._
import scala.jdk.CollectionConverters._

/**
 * Thin wrapper around apache java AdminClient. See java api for descriptions
 * @param adminClient
 */
case class AdminClient(private val adminClient: JAdminClient, private val blocking: Blocking.Service) {
  import AdminClient._

  /**
   * Create multiple topics.
   */
  def createTopics(
    newTopics: Iterable[NewTopic],
    @deprecatedName(Symbol("createTopicOptions")) options: Option[CreateTopicsOptions] = None
  ): Task[Unit] = {
    val asJava = newTopics.map(_.asJava).asJavaCollection

    fromKafkaFutureVoid {
      blocking
        .effectBlocking(
          options
            .fold(adminClient.createTopics(asJava))(opts => adminClient.createTopics(asJava, opts.asJava))
            .all()
        )
    }
  }

  /**
   * Create a single topic.
   */
<<<<<<< HEAD
  def createTopic(newTopic: NewTopic, validateOnly: Boolean = false): Task[Unit] =
    createTopics(List(newTopic), Some(new CreateTopicsOptions().validateOnly(validateOnly)))
=======
  def createTopic(newTopic: NewTopic, validateOnly: Boolean = false): RIO[Blocking, Unit] =
    createTopics(List(newTopic), Some(CreateTopicsOptions(validateOnly)))
>>>>>>> 73cd9e83

  /**
   * Delete multiple topics.
   */
  def deleteTopics(
    topics: Iterable[String],
    @deprecatedName(Symbol("deleteTopicsOptions")) options: Option[DeleteTopicsOptions] = None
  ): Task[Unit] = {
    val asJava = topics.asJavaCollection
    fromKafkaFutureVoid {
      blocking
        .effectBlocking(
          options
            .fold(adminClient.deleteTopics(asJava))(opts => adminClient.deleteTopics(asJava, opts))
            .all()
        )
    }
  }

  /**
   * Delete a single topic.
   */
  def deleteTopic(topic: String): Task[Unit] =
    deleteTopics(List(topic))

  /**
   * List the topics in the cluster.
   */
  def listTopics(listTopicsOptions: Option[ListTopicsOptions] = None): Task[Map[String, TopicListing]] =
    fromKafkaFuture {
      blocking.effectBlocking(
        listTopicsOptions.fold(adminClient.listTopics())(opts => adminClient.listTopics(opts)).namesToListings()
      )
    }.map(_.asScala.toMap.view.mapValues(TopicListing.apply).toMap)

  /**
   * Describe the specified topics.
   */
  def describeTopics(
    topicNames: Iterable[String],
    @deprecatedName(Symbol("describeTopicsOptions")) options: Option[DescribeTopicsOptions] = None
  ): Task[Map[String, TopicDescription]] = {
    val asJava = topicNames.asJavaCollection
    fromKafkaFuture {
      blocking.effectBlocking(
        options
          .fold(adminClient.describeTopics(asJava))(opts => adminClient.describeTopics(asJava, opts))
          .all()
      )
    }.map(_.asScala.view.mapValues(AdminClient.TopicDescription(_)).toMap)
  }

  /**
   * Get the configuration for the specified resources.
   */
  def describeConfigs(
    configResources: Iterable[ConfigResource],
    @deprecatedName(Symbol("describeConfigsOptions")) options: Option[DescribeConfigsOptions] = None
<<<<<<< HEAD
  ): Task[Map[ConfigResource, KafkaConfig]] = {
    val asJava = configResources.asJavaCollection
=======
  ): RIO[Blocking, Map[ConfigResource, KafkaConfig]] = {
    val asJava = configResources.map(_.asJava).asJavaCollection
>>>>>>> 73cd9e83
    fromKafkaFuture {
      blocking.effectBlocking(
        options
          .fold(adminClient.describeConfigs(asJava))(opts => adminClient.describeConfigs(asJava, opts.asJava))
          .all()
      )
    }.map(
      _.asScala.view.map { case (configResource, config) => (ConfigResource(configResource), KafkaConfig(config)) }.toMap
    )
  }

  private def describeCluster(options: Option[DescribeClusterOptions]): RIO[Blocking, DescribeClusterResult] =
    blocking.effectBlocking(
      options.fold(adminClient.describeCluster())(opts => adminClient.describeCluster(opts.asJava))
    )

  /**
   * Get the cluster nodes.
   */
  def describeClusterNodes(options: Option[DescribeClusterOptions] = None): Task[List[Node]] =
    fromKafkaFuture(
      describeCluster(options).map(_.nodes())
    ).map(_.asScala.toList.map(Node.apply))

  /**
   * Get the cluster controller.
   */
  def describeClusterController(options: Option[DescribeClusterOptions] = None): Task[Node] =
    fromKafkaFuture(
      describeCluster(options).map(_.controller())
    ).map(Node.apply)

  /**
   * Get the cluster id.
   */
  def describeClusterId(options: Option[DescribeClusterOptions] = None): Task[String] =
    fromKafkaFuture(
      describeCluster(options).map(_.clusterId())
    )

  /**
   * Get the cluster authorized operations.
   */
  def describeClusterAuthorizedOperations(
    options: Option[DescribeClusterOptions] = None
  ): Task[Set[AclOperation]] =
    for {
      res           <- describeCluster(options)
      opt           <- fromKafkaFuture(Task(res.authorizedOperations())).map(Option(_))
      lst           <- ZIO.fromOption(opt.map(_.asScala.toSet)).orElseSucceed(Set.empty)
      aclOperations = lst.map(AclOperation.apply)
    } yield aclOperations

  /**
   * Add new partitions to a topic.
   */
  def createPartitions(
    newPartitions: Map[String, NewPartitions],
    @deprecatedName(Symbol("createPartitionsOptions")) options: Option[CreatePartitionsOptions] = None
  ): Task[Unit] = {
    val asJava = newPartitions.view.mapValues(_.asJava).toMap.asJava
    fromKafkaFutureVoid {
      blocking.effectBlocking(
        options
          .fold(adminClient.createPartitions(asJava))(opts => adminClient.createPartitions(asJava, opts.asJava))
          .all()
      )
    }
  }

  /**
   * List offset for the specified partitions.
   */
  def listOffsets(
    topicPartitionOffsets: Map[TopicPartition, OffsetSpec],
    @deprecatedName(Symbol("listOffsetOptions")) options: Option[ListOffsetsOptions] = None
  ): Task[Map[TopicPartition, ListOffsetsResultInfo]] = {
    val asJava = topicPartitionOffsets.bimap(_.asJava, _.asJava).asJava
    fromKafkaFuture {
      blocking.effectBlocking(
        options
          .fold(adminClient.listOffsets(asJava))(opts => adminClient.listOffsets(asJava, opts.asJava))
          .all()
      )
    }
  }.map(_.asScala.toMap.bimap(TopicPartition(_), ListOffsetsResultInfo(_)))

  /**
   * Alter offsets for the specified partitions and consumer group.
   */
  def alterConsumerGroupOffsets(
    groupId: String,
    offsets: Map[TopicPartition, OffsetAndMetadata],
    @deprecatedName(Symbol("alterConsumerGroupOffsetsOptions")) options: Option[
      AlterConsumerGroupOffsetsOptions
    ] = None
  ): Task[Unit] = {
    val asJava = offsets.bimap(_.asJava, _.asJava).asJava
    fromKafkaFutureVoid {
      blocking.effectBlocking(
        options
          .fold(adminClient.alterConsumerGroupOffsets(groupId, asJava))(opts =>
            adminClient.alterConsumerGroupOffsets(groupId, asJava, opts.asJava)
          )
          .all()
      )
    }
  }

  /**
   * Retrieves metrics for the underlying AdminClient
   *
   */
  def metrics: Task[Map[MetricName, Metric]] =
    blocking.effectBlocking(
      adminClient.metrics().asScala.toMap.map {
        case (metricName, metric) =>
          (MetricName(metricName), Metric(metric))
      }
    )
}

object AdminClient {
  def fromKafkaFuture[R, T](kfv: RIO[R, KafkaFuture[T]]): RIO[R, T] =
    kfv.flatMap { f =>
      Task.effectAsyncInterrupt[T] { cb =>
        f.whenComplete {
          new KafkaFuture.BiConsumer[T, Throwable] {
            def accept(t: T, e: Throwable): Unit =
              if (f.isCancelled) cb(ZIO.fiberId.flatMap(id => Task.halt(Cause.interrupt(id))))
              else if (e ne null) cb(Task.fail(e))
              else cb(Task.succeed(t))
          }
        }
        Left(ZIO.effectTotal(f.cancel(true)))
      }
    }

  def fromKafkaFutureVoid[R](kfv: RIO[R, KafkaFuture[Void]]): RIO[R, Unit] =
    fromKafkaFuture(kfv).unit

  case class ConfigResource(`type`: ConfigResourceType, name: String) {
    lazy val asJava = new JConfigResource(`type`.asJava, name)
  }

  object ConfigResource {
    def apply(jcr: JConfigResource): ConfigResource = ConfigResource(ConfigResourceType(jcr.`type`()), jcr.name())
  }

  trait ConfigResourceType {
    def asJava: JConfigResource.Type
  }

  object ConfigResourceType {
    case object BrokerLogger extends ConfigResourceType {
      lazy val asJava = JConfigResource.Type.BROKER_LOGGER
    }
    case object Broker extends ConfigResourceType {
      lazy val asJava = JConfigResource.Type.BROKER
    }
    case object Topic extends ConfigResourceType {
      lazy val asJava = JConfigResource.Type.TOPIC
    }
    case object Unknown extends ConfigResourceType {
      lazy val asJava = JConfigResource.Type.UNKNOWN
    }

    def apply(jcrt: JConfigResource.Type): ConfigResourceType = jcrt match {
      case JConfigResource.Type.BROKER_LOGGER => BrokerLogger
      case JConfigResource.Type.BROKER        => Broker
      case JConfigResource.Type.TOPIC         => Topic
      case JConfigResource.Type.UNKNOWN       => Unknown
    }
  }

  case class CreatePartitionsOptions(validateOnly: Boolean) {
    lazy val asJava: JCreatePartitionsOptions = new JCreatePartitionsOptions().validateOnly(validateOnly)
  }

  case class CreateTopicsOptions(validateOnly: Boolean) {
    lazy val asJava: JCreateTopicsOptions = new JCreateTopicsOptions().validateOnly(validateOnly)
  }

  case class DescribeConfigsOptions(includeSynonyms: Boolean, includeDocumentation: Boolean) {
    lazy val asJava: JDescribeConfigsOptions =
      new JDescribeConfigsOptions().includeSynonyms(includeSynonyms).includeDocumentation(includeDocumentation)
  }

  case class DescribeClusterOptions(includeAuthorizedOperations: Boolean) {
    lazy val asJava: JDescribeClusterOptions =
      new JDescribeClusterOptions().includeAuthorizedOperations(includeAuthorizedOperations)
  }

  case class MetricName(name: String, group: String, description: String, tags: Map[String, String])

  object MetricName {
    def apply(jmn: JMetricName): MetricName =
      MetricName(jmn.name(), jmn.group(), jmn.description(), jmn.tags().asScala.toMap)
  }

  case class Metric(name: MetricName, metricValue: Double)

  object Metric {
    def apply(jm: JMetric): Metric = Metric(MetricName(jm.metricName()), jm.value())
  }

  case class NewTopic(
    name: String,
    numPartitions: Int,
    replicationFactor: Short,
    configs: Map[String, String] = Map()
  ) {
    def asJava: JNewTopic = {
      val jn = new JNewTopic(name, numPartitions, replicationFactor)

      if (configs.nonEmpty)
        jn.configs(configs.asJava)

      jn
    }
  }

  case class NewPartitions(
    totalCount: Int,
    newAssignments: List[List[Int]] = Nil
  ) {
    def asJava =
      if (newAssignments.nonEmpty)
        JNewPartitions.increaseTo(totalCount, newAssignments.map(_.map(Int.box).asJava).asJava)
      else JNewPartitions.increaseTo(totalCount)
  }

  case class Node(id: Int, host: String, port: Int, rack: Option[String] = None) {
    lazy val asJava = rack.fold(new JNode(id, host, port))(rack => new JNode(id, host, port, rack))
  }

  object Node {
    def apply(jNode: JNode): Node = Node(jNode.id(), jNode.host(), jNode.port, Option(jNode.rack()))
  }

  case class TopicDescription(
    name: String,
    internal: Boolean,
    partitions: List[TopicPartitionInfo],
    authorizedOperations: Option[Set[AclOperation]]
  )

  object TopicDescription {
    def apply(jt: JTopicDescription): TopicDescription = {
      val authorizedOperations = Option(jt.authorizedOperations).map(_.asScala.toSet)
      TopicDescription(
        jt.name,
        jt.isInternal,
        jt.partitions.asScala.toList.map(TopicPartitionInfo.apply),
        authorizedOperations.map(_.map(AclOperation.apply))
      )
    }
  }

  case class TopicPartitionInfo(partition: Int, leader: Node, replicas: List[Node], isr: List[Node]) {
    lazy val asJava =
      new JTopicPartitionInfo(partition, leader.asJava, replicas.map(_.asJava).asJava, isr.map(_.asJava).asJava)
  }

  object TopicPartitionInfo {
    def apply(jtpi: JTopicPartitionInfo): TopicPartitionInfo =
      TopicPartitionInfo(
        jtpi.partition(),
        Node(jtpi.leader()),
        jtpi.replicas().asScala.map(Node.apply).toList,
        jtpi.isr().asScala.map(Node.apply).toList
      )
  }

  case class TopicListing(name: String, isInternal: Boolean) {
    def asJava = new JTopicListing(name, isInternal)
  }

  object TopicListing {
    def apply(jtl: JTopicListing): TopicListing = TopicListing(jtl.name(), jtl.isInternal)
  }

  case class TopicPartition(
    name: String,
    partition: Int
  ) {
    def asJava = new JTopicPartition(name, partition)
  }

  object TopicPartition {
    def apply(tp: JTopicPartition): TopicPartition = new TopicPartition(tp.topic(), tp.partition())
  }

  sealed abstract class OffsetSpec { def asJava: JOffsetSpec }

  object OffsetSpec {
    final case object EarliestSpec extends OffsetSpec {
      override def asJava = JOffsetSpec.earliest()
    }

    final case object LatestSpec extends OffsetSpec {
      override def asJava = JOffsetSpec.latest()
    }

    final case class TimestampSpec(timestamp: Long) extends OffsetSpec {
      override def asJava = JOffsetSpec.forTimestamp(timestamp)
    }
  }

  sealed abstract class IsolationLevel { def asJava: JIsolationLevel }

  object IsolationLevel {
    final case object ReadUncommitted extends IsolationLevel {
      override def asJava = JIsolationLevel.READ_UNCOMMITTED
    }

    final case object ReadCommitted extends IsolationLevel {
      override def asJava = JIsolationLevel.READ_COMMITTED
    }
  }

  case class ListOffsetsOptions(
    isolationLevel: IsolationLevel = IsolationLevel.ReadUncommitted,
    timeout: Option[Duration]
  ) {
    def asJava = {
      val offsetOpt = new JListOffsetsOptions(isolationLevel.asJava)
      timeout.fold(offsetOpt)(timeout => offsetOpt.timeoutMs(timeout.toMillis.toInt))
    }
  }

  case class ListOffsetsResultInfo(
    offset: Long,
    timestamp: Long,
    leaderEpoch: Option[Int]
  )

  object ListOffsetsResultInfo {
    def apply(lo: JListOffsetsResultInfo): ListOffsetsResultInfo =
      ListOffsetsResultInfo(lo.offset(), lo.timestamp(), lo.leaderEpoch().toScala.map(_.toInt))
  }

  case class OffsetAndMetadata(
    offset: Long,
    leaderEpoch: Option[Int] = None,
    metadata: Option[String] = None
  ) {
    def asJava = new JOffsetAndMetadata(offset, leaderEpoch.map(Int.box).toJava, metadata.orNull)
  }

  case class AlterConsumerGroupOffsetsOptions(
    timeout: Duration
  ) {
    def asJava = new JAlterConsumerGroupOffsetsOptions().timeoutMs(timeout.toMillis.toInt)
  }

  case class KafkaConfig(entries: Map[String, ConfigEntry])

  object KafkaConfig {
    def apply(jConfig: JConfig): KafkaConfig =
      KafkaConfig(jConfig.entries().asScala.map(e => e.name() -> e).toMap)
  }

  def make(settings: AdminClientSettings) =
    ZManaged.service[Blocking.Service].flatMap { blocking =>
      ZManaged.make(
        ZIO(JAdminClient.create(settings.driverSettings.asJava)).map(ac => AdminClient(ac, blocking))
      )(client => ZIO.effectTotal(client.adminClient.close(settings.closeTimeout)))
    }

  implicit class MapOps[K1, V1](val v: Map[K1, V1]) extends AnyVal {
    def bimap[K2, V2](fk: K1 => K2, fv: V1 => V2) = v.map(kv => fk(kv._1) -> fv(kv._2))
  }

  implicit class OptionalOps[T](val v: Optional[T]) extends AnyVal {
    def toScala = if (v.isPresent) Some(v.get()) else None
  }

  implicit class OptionOps[T](val v: Option[T]) extends AnyVal {
    def toJava = v.fold(Optional.empty[T])(Optional.of)
  }
}<|MERGE_RESOLUTION|>--- conflicted
+++ resolved
@@ -22,21 +22,12 @@
 import org.apache.kafka.common.config.{ ConfigResource => JConfigResource }
 import org.apache.kafka.common.{
   KafkaFuture,
-<<<<<<< HEAD
-  Metric,
-  MetricName,
-  Node,
-  TopicPartitionInfo,
-  IsolationLevel => JIsolationLevel,
-  TopicPartition => JTopicPartition
-=======
   IsolationLevel => JIsolationLevel,
   Metric => JMetric,
   MetricName => JMetricName,
   Node => JNode,
   TopicPartition => JTopicPartition,
   TopicPartitionInfo => JTopicPartitionInfo
->>>>>>> 73cd9e83
 }
 import zio._
 import zio.blocking.{ blocking, Blocking }
@@ -74,13 +65,8 @@
   /**
    * Create a single topic.
    */
-<<<<<<< HEAD
   def createTopic(newTopic: NewTopic, validateOnly: Boolean = false): Task[Unit] =
-    createTopics(List(newTopic), Some(new CreateTopicsOptions().validateOnly(validateOnly)))
-=======
-  def createTopic(newTopic: NewTopic, validateOnly: Boolean = false): RIO[Blocking, Unit] =
     createTopics(List(newTopic), Some(CreateTopicsOptions(validateOnly)))
->>>>>>> 73cd9e83
 
   /**
    * Delete multiple topics.
@@ -139,13 +125,8 @@
   def describeConfigs(
     configResources: Iterable[ConfigResource],
     @deprecatedName(Symbol("describeConfigsOptions")) options: Option[DescribeConfigsOptions] = None
-<<<<<<< HEAD
   ): Task[Map[ConfigResource, KafkaConfig]] = {
-    val asJava = configResources.asJavaCollection
-=======
-  ): RIO[Blocking, Map[ConfigResource, KafkaConfig]] = {
     val asJava = configResources.map(_.asJava).asJavaCollection
->>>>>>> 73cd9e83
     fromKafkaFuture {
       blocking.effectBlocking(
         options
@@ -157,7 +138,7 @@
     )
   }
 
-  private def describeCluster(options: Option[DescribeClusterOptions]): RIO[Blocking, DescribeClusterResult] =
+  private def describeCluster(options: Option[DescribeClusterOptions]): Task[DescribeClusterResult] =
     blocking.effectBlocking(
       options.fold(adminClient.describeCluster())(opts => adminClient.describeCluster(opts.asJava))
     )
