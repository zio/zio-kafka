package zio.kafka.serde

import org.apache.kafka.common.serialization.{ Serde => KafkaSerde }
import org.apache.kafka.common.header.Headers
import zio.{ RIO, Task, ZIO }

import scala.util.Try
import scala.jdk.CollectionConverters._

/**
 * A serializer and deserializer for values of type T
 *
 * @tparam R
 *   Environment available to the deserializer
 * @tparam T
 *   Value type
 */
trait Serde[-R, T] extends Deserializer[R, T] with Serializer[R, T] {

  /**
   * Creates a new Serde that uses optional values. Null data will be mapped to None values.
   */
  def asOption(implicit ev: T <:< AnyRef, ev2: Null <:< T): Serde[R, Option[T]] =
    Serde(super[Deserializer].asOption)(super[Serializer].asOption)

  /**
   * Creates a new Serde that executes its serialization and deserialization functions on the blocking threadpool.
   */
  override def blocking: Serde[R, T] =
    Serde(super[Deserializer].blocking)(super[Serializer].blocking)

  /**
   * Converts to a Serde of type U with pure transformations
   */
  def inmap[U](f: T => U)(g: U => T): Serde[R, U] =
    Serde(map(f))(contramap(g))

  /**
   * Convert to a Serde of type U with effectful transformations
   */
  def inmapM[R1 <: R, U](f: T => RIO[R1, U])(g: U => RIO[R1, T]): Serde[R1, U] =
    Serde(mapM(f))(contramapM(g))
}

object Serde extends Serdes {

  /**
   * Create a Serde from a deserializer and serializer function
   *
   * The (de)serializer functions can returned a failure ZIO with a Throwable to indicate (de)serialization failure
   */
  def apply[R, T](
    deser: (String, Headers, Array[Byte]) => RIO[R, T]
  )(ser: (String, Headers, T) => RIO[R, Array[Byte]]): Serde[R, T] =
    new Serde[R, T] {
      override def serialize(topic: String, headers: Headers, value: T): RIO[R, Array[Byte]] =
        ser(topic, headers, value)
      override def deserialize(topic: String, headers: Headers, data: Array[Byte]): RIO[R, T] =
        deser(topic, headers, data)
    }

  /**
   * Create a Serde from a deserializer and serializer function
   */
  def apply[R, T](deser: Deserializer[R, T])(ser: Serializer[R, T]): Serde[R, T] = new Serde[R, T] {
    override def serialize(topic: String, headers: Headers, value: T): RIO[R, Array[Byte]] =
      ser.serialize(topic, headers, value)
    override def deserialize(topic: String, headers: Headers, data: Array[Byte]): RIO[R, T] =
      deser.deserialize(topic, headers, data)
  }

  /**
   * Create a Serde from a Kafka Serde
   */
  def fromKafkaSerde[T](serde: KafkaSerde[T], props: Map[String, AnyRef], isKey: Boolean) =
<<<<<<< HEAD
    ZIO
=======
    Task
>>>>>>> a4cda972
      .attempt(serde.configure(props.asJava, isKey))
      .as(
        new Serde[Any, T] {
          val serializer   = serde.serializer()
          val deserializer = serde.deserializer()

          override def deserialize(topic: String, headers: Headers, data: Array[Byte]): Task[T] =
<<<<<<< HEAD
            ZIO.attempt(deserializer.deserialize(topic, headers, data))

          override def serialize(topic: String, headers: Headers, value: T): Task[Array[Byte]] =
            ZIO.attempt(serializer.serialize(topic, headers, value))
=======
            Task.attempt(deserializer.deserialize(topic, headers, data))

          override def serialize(topic: String, headers: Headers, value: T): Task[Array[Byte]] =
            Task.attempt(serializer.serialize(topic, headers, value))
>>>>>>> a4cda972
        }
      )

  implicit def deserializerWithError[R, T](implicit deser: Deserializer[R, T]): Deserializer[R, Try[T]] =
    deser.asTry
}<|MERGE_RESOLUTION|>--- conflicted
+++ resolved
@@ -1,11 +1,11 @@
 package zio.kafka.serde
 
+import org.apache.kafka.common.header.Headers
 import org.apache.kafka.common.serialization.{ Serde => KafkaSerde }
-import org.apache.kafka.common.header.Headers
-import zio.{ RIO, Task, ZIO }
+import zio.{ RIO, Task }
 
+import scala.jdk.CollectionConverters._
 import scala.util.Try
-import scala.jdk.CollectionConverters._
 
 /**
  * A serializer and deserializer for values of type T
@@ -73,11 +73,7 @@
    * Create a Serde from a Kafka Serde
    */
   def fromKafkaSerde[T](serde: KafkaSerde[T], props: Map[String, AnyRef], isKey: Boolean) =
-<<<<<<< HEAD
-    ZIO
-=======
     Task
->>>>>>> a4cda972
       .attempt(serde.configure(props.asJava, isKey))
       .as(
         new Serde[Any, T] {
@@ -85,17 +81,10 @@
           val deserializer = serde.deserializer()
 
           override def deserialize(topic: String, headers: Headers, data: Array[Byte]): Task[T] =
-<<<<<<< HEAD
-            ZIO.attempt(deserializer.deserialize(topic, headers, data))
-
-          override def serialize(topic: String, headers: Headers, value: T): Task[Array[Byte]] =
-            ZIO.attempt(serializer.serialize(topic, headers, value))
-=======
             Task.attempt(deserializer.deserialize(topic, headers, data))
 
           override def serialize(topic: String, headers: Headers, value: T): Task[Array[Byte]] =
             Task.attempt(serializer.serialize(topic, headers, value))
->>>>>>> a4cda972
         }
       )
 
