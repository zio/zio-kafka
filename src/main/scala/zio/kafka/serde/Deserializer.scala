--- conflicted
+++ resolved
@@ -78,20 +78,12 @@
     props: Map[String, AnyRef],
     isKey: Boolean
   ): Task[Deserializer[Any, T]] =
-<<<<<<< HEAD
-    ZIO
-=======
     Task
->>>>>>> a4cda972
       .attempt(deserializer.configure(props.asJava, isKey))
       .as(
         new Deserializer[Any, T] {
           override def deserialize(topic: String, headers: Headers, data: Array[Byte]): Task[T] =
-<<<<<<< HEAD
-            ZIO.attempt(deserializer.deserialize(topic, headers, data))
-=======
             Task.attempt(deserializer.deserialize(topic, headers, data))
->>>>>>> a4cda972
         }
       )
 }