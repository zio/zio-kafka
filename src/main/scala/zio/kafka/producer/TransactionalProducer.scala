--- conflicted
+++ resolved
@@ -73,21 +73,6 @@
     }
 
   def make(settings: TransactionalProducerSettings): ZIO[Scope, Throwable, TransactionalProducer] =
-<<<<<<< HEAD
-    for {
-      props <- ZIO.attempt(settings.producerSettings.driverSettings)
-      rawProducer <- ZIO.attempt(
-                       new KafkaProducer[Array[Byte], Array[Byte]](
-                         props.asJava,
-                         new ByteArraySerializer(),
-                         new ByteArraySerializer()
-                       )
-                     )
-      _         <- ZIO.attemptBlocking(rawProducer.initTransactions())
-      semaphore <- Semaphore.make(1)
-      live      <- ZIO.acquireRelease(ZIO.succeed(Producer.Live(rawProducer, settings.producerSettings)))(_.close)
-    } yield LiveTransactionalProducer(live, semaphore)
-=======
     ZIO.acquireRelease {
       for {
         props <- ZIO.attempt(settings.producerSettings.driverSettings)
@@ -105,5 +90,4 @@
     } { producer =>
       producer.live.close
     }
->>>>>>> a4cda972
 }