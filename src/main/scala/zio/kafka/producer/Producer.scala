package zio.kafka.producer

import java.util.concurrent.atomic.AtomicLong

import org.apache.kafka.clients.producer.{ Callback, KafkaProducer, ProducerRecord, RecordMetadata }
import org.apache.kafka.common.{ Metric, MetricName }
import org.apache.kafka.common.serialization.ByteArraySerializer
import zio._
import zio.kafka.serde.Serializer
import zio.stream.ZPipeline

import scala.jdk.CollectionConverters._

trait Producer {

  /**
   * Produces a single record and await broker acknowledgement. See [[produceAsync[R,K,V](record*]] for version that
   * allows to avoid round-trip-time penalty for each record.
   */
  def produce[R, K, V](
    record: ProducerRecord[K, V],
    keySerializer: Serializer[R, K],
    valueSerializer: Serializer[R, V]
  ): RIO[R, RecordMetadata]

  /**
   * Produces a single record and await broker acknowledgement. See [[produceAsync[R,K,V](topic:String*]] for version
   * that allows to avoid round-trip-time penalty for each record.
   */
  def produce[R, K, V](
    topic: String,
    key: K,
    value: V,
    keySerializer: Serializer[R, K],
    valueSerializer: Serializer[R, V]
  ): RIO[R, RecordMetadata]

  /**
   * A stream pipeline that produces all records from the stream.
   */
  def produceAll[R, K, V](
    keySerializer: Serializer[R, K],
    valueSerializer: Serializer[R, V]
  ): ZPipeline[R with Producer, Throwable, ProducerRecord[K, V], RecordMetadata] =
    ZPipeline.mapChunksZIO(records => produceChunk(records, keySerializer, valueSerializer))

  /**
   * Produces a single record. The effect returned from this method has two layers and describes the completion of two
   * actions:
   *   1. The outer layer describes the enqueueing of the record to the Producer's internal buffer. 2. The inner layer
   *      describes receiving an acknowledgement from the broker for the transmission of the record.
   *
   * It is usually recommended to not await the inner layer of every individual record, but enqueue a batch of records
   * and await all of their acknowledgements at once. That amortizes the cost of sending requests to Kafka and increases
   * throughput. See [[produce[R,K,V](record*]] for version that awaits broker acknowledgement.
   */
  def produceAsync[R, K, V](
    record: ProducerRecord[K, V],
    keySerializer: Serializer[R, K],
    valueSerializer: Serializer[R, V]
  ): RIO[R, Task[RecordMetadata]]

  /**
   * Produces a single record. The effect returned from this method has two layers and describes the completion of two
   * actions:
   *   1. The outer layer describes the enqueueing of the record to the Producer's internal buffer. 2. The inner layer
   *      describes receiving an acknowledgement from the broker for the transmission of the record.
   *
   * It is usually recommended to not await the inner layer of every individual record, but enqueue a batch of records
   * and await all of their acknowledgements at once. That amortizes the cost of sending requests to Kafka and increases
   * throughput. See [[produce[R,K,V](topic*]] for version that awaits broker acknowledgement.
   */
  def produceAsync[R, K, V](
    topic: String,
    key: K,
    value: V,
    keySerializer: Serializer[R, K],
    valueSerializer: Serializer[R, V]
  ): RIO[R, Task[RecordMetadata]]

  /**
   * Produces a chunk of records. The effect returned from this method has two layers and describes the completion of
   * two actions:
   *   1. The outer layer describes the enqueueing of all the records to the Producer's internal buffer. 2. The inner
   *      layer describes receiving an acknowledgement from the broker for the transmission of the records.
   *
   * It is possible that for chunks that exceed the producer's internal buffer size, the outer layer will also signal
   * the transmission of part of the chunk. Regardless, awaiting the inner layer guarantees the transmission of the
   * entire chunk.
   */
  def produceChunkAsync[R, K, V](
    records: Chunk[ProducerRecord[K, V]],
    keySerializer: Serializer[R, K],
    valueSerializer: Serializer[R, V]
  ): RIO[R, Task[Chunk[RecordMetadata]]]

  /**
   * Produces a chunk of records. See [[produceChunkAsync]] for version that allows to avoid round-trip-time penalty for
   * each chunk.
   */
  def produceChunk[R, K, V](
    records: Chunk[ProducerRecord[K, V]],
    keySerializer: Serializer[R, K],
    valueSerializer: Serializer[R, V]
  ): RIO[R, Chunk[RecordMetadata]]

  /**
   * Flushes the producer's internal buffer. This will guarantee that all records currently buffered will be transmitted
   * to the broker.
   */
  def flush: Task[Unit]

  /**
   * Expose internal producer metrics
   */
  def metrics: Task[Map[MetricName, Metric]]
}

object Producer {

  private[producer] final case class Live(
    p: KafkaProducer[Array[Byte], Array[Byte]],
    producerSettings: ProducerSettings
  ) extends Producer {

    override def produceAsync[R, K, V](
      record: ProducerRecord[K, V],
      keySerializer: Serializer[R, K],
      valueSerializer: Serializer[R, V]
    ): RIO[R, Task[RecordMetadata]] =
      for {
        done             <- Promise.make[Throwable, RecordMetadata]
        serializedRecord <- serialize(record, keySerializer, valueSerializer)
        runtime          <- ZIO.runtime[Any]
        _ <- ZIO.attemptBlocking {
               p.send(
                 serializedRecord,
                 new Callback {
                   def onCompletion(metadata: RecordMetadata, err: Exception): Unit = {
                     if (err != null) runtime.unsafeRun(done.fail(err))
                     else runtime.unsafeRun(done.succeed(metadata))

                     ()
                   }
                 }
               )
             }
      } yield done.await

    override def produceChunkAsync[R, K, V](
      records: Chunk[ProducerRecord[K, V]],
      keySerializer: Serializer[R, K],
      valueSerializer: Serializer[R, V]
    ): RIO[R, Task[Chunk[RecordMetadata]]] =
      if (records.isEmpty) ZIO.succeed(Task.succeed(Chunk.empty))
      else {
        for {
          done              <- Promise.make[Throwable, Chunk[RecordMetadata]]
          runtime           <- ZIO.runtime[Any]
          serializedRecords <- ZIO.foreach(records.toSeq)(serialize(_, keySerializer, valueSerializer))
          _ <- ZIO.attemptBlocking {
                 val it: Iterator[(ByteRecord, Int)] =
                   serializedRecords.iterator.zipWithIndex
                 val res: Array[RecordMetadata] = new Array[RecordMetadata](records.length)
                 val count: AtomicLong          = new AtomicLong

                 while (it.hasNext) {
                   val (rec, idx): (ByteRecord, Int) = it.next()

                   p.send(
                     rec,
                     new Callback {
                       def onCompletion(metadata: RecordMetadata, err: Exception): Unit = {
                         if (err != null) runtime.unsafeRun(done.fail(err))
                         else {
                           res(idx) = metadata
                           if (count.incrementAndGet == records.length)
                             runtime.unsafeRun(done.succeed(Chunk.fromArray(res)))
                         }

                         ()
                       }
                     }
                   )
                 }
               }
        } yield done.await
      }

    override def produce[R, K, V](
      record: ProducerRecord[K, V],
      keySerializer: Serializer[R, K],
      valueSerializer: Serializer[R, V]
    ): RIO[R, RecordMetadata] =
      produceAsync(record, keySerializer, valueSerializer).flatten

    override def produce[R, K, V](
      topic: String,
      key: K,
      value: V,
      keySerializer: Serializer[R, K],
      valueSerializer: Serializer[R, V]
    ): RIO[R, RecordMetadata] =
      produce(new ProducerRecord(topic, key, value), keySerializer, valueSerializer)

    override def produceAsync[R, K, V](
      topic: String,
      key: K,
      value: V,
      keySerializer: Serializer[R, K],
      valueSerializer: Serializer[R, V]
    ): RIO[R, Task[RecordMetadata]] =
      produceAsync(new ProducerRecord(topic, key, value), keySerializer, valueSerializer)

    override def produceChunk[R, K, V](
      records: Chunk[ProducerRecord[K, V]],
      keySerializer: Serializer[R, K],
      valueSerializer: Serializer[R, V]
    ): RIO[R, Chunk[RecordMetadata]] =
      produceChunkAsync(records, keySerializer, valueSerializer).flatten

    override def flush: Task[Unit] = ZIO.attemptBlocking(p.flush())

    override def metrics: Task[Map[MetricName, Metric]] = ZIO.attemptBlocking(p.metrics().asScala.toMap)

    private def serialize[R, K, V](
      r: ProducerRecord[K, V],
      keySerializer: Serializer[R, K],
      valueSerializer: Serializer[R, V]
    ): RIO[R, ByteRecord] =
      for {
        key   <- keySerializer.serialize(r.topic, r.headers, r.key())
        value <- valueSerializer.serialize(r.topic, r.headers, r.value())
      } yield new ProducerRecord(r.topic, r.partition(), r.timestamp(), key, value, r.headers)

    private[producer] def close: UIO[Unit] = UIO.succeed(p.close(producerSettings.closeTimeout))
  }

  val live: RLayer[ProducerSettings, Producer] =
    ZLayer.scoped {
      for {
        settings <- ZIO.service[ProducerSettings]
        producer <- make(settings)
      } yield producer
    }

  def make(settings: ProducerSettings): ZIO[Scope, Throwable, Producer] =
<<<<<<< HEAD
    for {
      props <- ZIO.attempt(settings.driverSettings)
      rawProducer <- ZIO.attempt(
                       new KafkaProducer[Array[Byte], Array[Byte]](
                         props.asJava,
                         new ByteArraySerializer(),
                         new ByteArraySerializer()
                       )
                     )
      live <- ZIO.acquireRelease(ZIO.succeed(Live(rawProducer, settings)))(_.close)
    } yield live
=======
    ZIO.acquireRelease {
      for {
        props <- ZIO.attempt(settings.driverSettings)
        rawProducer <- ZIO.attempt(
                         new KafkaProducer[Array[Byte], Array[Byte]](
                           props.asJava,
                           new ByteArraySerializer(),
                           new ByteArraySerializer()
                         )
                       )
      } yield Live(rawProducer, settings)
    } { producer =>
      producer.close
    }
>>>>>>> a4cda972

  def withProducerService[R, A](
    r: Producer => RIO[R, A]
  ): RIO[R with Producer, A] =
    ZIO.serviceWithZIO[Producer](r)

  /**
   * Accessor method for [[Producer!.produce[R,K,V](record*]]
   */
  def produce[R, K, V](
    record: ProducerRecord[K, V],
    keySerializer: Serializer[R, K],
    valueSerializer: Serializer[R, V]
  ): RIO[R with Producer, RecordMetadata] =
    withProducerService(_.produce(record, keySerializer, valueSerializer))

  /**
   * Accessor method for [[Producer!.produce[R,K,V](topic*]]
   */
  def produce[R, K, V](
    topic: String,
    key: K,
    value: V,
    keySerializer: Serializer[R, K],
    valueSerializer: Serializer[R, V]
  ): RIO[R with Producer, RecordMetadata] =
    withProducerService(_.produce(topic, key, value, keySerializer, valueSerializer))

  /**
   * A stream pipeline that produces all records from the stream.
   */
  def produceAll[R, K, V](
    keySerializer: Serializer[R, K],
    valueSerializer: Serializer[R, V]
  ): ZPipeline[R with Producer, Throwable, ProducerRecord[K, V], RecordMetadata] =
    ZPipeline.mapChunksZIO(records => produceChunk(records, keySerializer, valueSerializer))

  /**
   * Accessor method for [[Producer!.produceAsync[R,K,V](record*]]
   */
  def produceAsync[R, K, V](
    record: ProducerRecord[K, V],
    keySerializer: Serializer[R, K],
    valueSerializer: Serializer[R, V]
  ): RIO[R with Producer, Task[RecordMetadata]] =
    withProducerService(_.produceAsync(record, keySerializer, valueSerializer))

  /**
   * Accessor method for [[Producer.produceAsync[R,K,V](topic*]]
   */
  def produceAsync[R, K, V](
    topic: String,
    key: K,
    value: V,
    keySerializer: Serializer[R, K],
    valueSerializer: Serializer[R, V]
  ): RIO[R with Producer, Task[RecordMetadata]] =
    withProducerService(_.produceAsync(topic, key, value, keySerializer, valueSerializer))

  /**
   * Accessor method for [[Producer.produceChunkAsync]]
   */
  def produceChunkAsync[R, K, V](
    records: Chunk[ProducerRecord[K, V]],
    keySerializer: Serializer[R, K],
    valueSerializer: Serializer[R, V]
  ): RIO[R with Producer, Task[Chunk[RecordMetadata]]] =
    withProducerService(_.produceChunkAsync(records, keySerializer, valueSerializer))

  /**
   * Accessor method for [[Producer.produceChunk]]
   */
  def produceChunk[R, K, V](
    records: Chunk[ProducerRecord[K, V]],
    keySerializer: Serializer[R, K],
    valueSerializer: Serializer[R, V]
  ): RIO[R with Producer, Chunk[RecordMetadata]] =
    withProducerService(_.produceChunk(records, keySerializer, valueSerializer))

  /**
   * Accessor method for [[Producer.flush]]
   */
  val flush: RIO[Producer, Unit] =
    ZIO.serviceWithZIO(_.flush)

  /**
   * Accessor method for [[Producer.metrics]]
   */
  val metrics: RIO[Producer, Map[MetricName, Metric]] =
    ZIO.serviceWithZIO(_.metrics)
}<|MERGE_RESOLUTION|>--- conflicted
+++ resolved
@@ -245,19 +245,6 @@
     }
 
   def make(settings: ProducerSettings): ZIO[Scope, Throwable, Producer] =
-<<<<<<< HEAD
-    for {
-      props <- ZIO.attempt(settings.driverSettings)
-      rawProducer <- ZIO.attempt(
-                       new KafkaProducer[Array[Byte], Array[Byte]](
-                         props.asJava,
-                         new ByteArraySerializer(),
-                         new ByteArraySerializer()
-                       )
-                     )
-      live <- ZIO.acquireRelease(ZIO.succeed(Live(rawProducer, settings)))(_.close)
-    } yield live
-=======
     ZIO.acquireRelease {
       for {
         props <- ZIO.attempt(settings.driverSettings)
@@ -272,7 +259,6 @@
     } { producer =>
       producer.close
     }
->>>>>>> a4cda972
 
   def withProducerService[R, A](
     r: Producer => RIO[R, A]
