--- conflicted
+++ resolved
@@ -101,17 +101,13 @@
 }
 
 object Consumer {
-<<<<<<< HEAD
   val offsetBatches: ZSink[Any, Nothing, Nothing, Offset, OffsetBatch] =
     ZSink.foldLeft[Offset, OffsetBatch](OffsetBatch.empty)(_ merge _)
 
-  def make(settings: ConsumerSettings): ZManaged[Clock with Blocking, Throwable, Consumer] =
-=======
   def make(
     settings: ConsumerSettings,
     diagnostics: Diagnostics = Diagnostics.NoOp
   ): ZManaged[Clock with Blocking, Throwable, Consumer] =
->>>>>>> d4153c93
     for {
       wrapper <- ConsumerAccess.make(settings)
       deps <- Runloop.Deps.make(
