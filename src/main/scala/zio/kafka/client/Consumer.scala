--- conflicted
+++ resolved
@@ -142,14 +142,9 @@
    * @param keyDeserializer Deserializer for the key of the messages
    * @param valueDeserializer Deserializer for the value of the messages
    * @param f Function that returns the effect to execute for each message. It is passed the key and value
-<<<<<<< HEAD
    * @tparam R Environment
-   * @tparam K Type of keys (an implicit [[Deserializer]] should be in scope)
-   * @tparam V Type of values (an implicit [[Deserializer]] should be in scope)
-=======
-   * @tparam K Type of keys (an implicit `Serde` should be in scope)
-   * @tparam V Type of values (an implicit `Serde` should be in scope)
->>>>>>> 9fe4f107
+   * @tparam K Type of keys (an implicit `Deserializer` should be in scope)
+   * @tparam V Type of values (an implicit `Deserializer` should be in scope)
    * @return Effect that completes with a unit value only when interrupted. May fail when the [[Consumer]] fails.
    */
   def consumeWith[R, R1, K, V](
