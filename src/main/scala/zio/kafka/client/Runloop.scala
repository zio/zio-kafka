package zio.kafka.client

import org.apache.kafka.clients.consumer.{
  ConsumerRebalanceListener,
  ConsumerRecord,
  OffsetAndMetadata,
  OffsetCommitCallback
}
import org.apache.kafka.common.TopicPartition
import zio._
import zio.duration._
import zio.stream._
import zio.blocking.Blocking
import zio.clock.Clock

import scala.collection.JavaConverters._
import org.apache.kafka.clients.consumer.ConsumerRecords

case class Runloop[K, V](fiber: Fiber[Throwable, Unit], deps: Runloop.Deps[K, V])
object Runloop {
  sealed abstract class Command[K, V]
  object Command {
    case class Request[K, V](tp: TopicPartition, cont: Promise[Option[Throwable], Chunk[CommittableRecord[K, V]]])
        extends Command[K, V]
    case class Poll[K, V]()                                                                     extends Command[K, V]
    case class Commit[K, V](offsets: Map[TopicPartition, Long], cont: Promise[Throwable, Unit]) extends Command[K, V]
  }

  sealed abstract class Rebalance
  object Rebalance {
    case class Revoked(previousAssignment: Set[TopicPartition]) extends Rebalance
    case class Assigned(currentAssignment: Set[TopicPartition]) extends Rebalance
  }

  case class Deps[K, V](
    consumer: ConsumerAccess[K, V],
    pollFrequency: Duration,
    pollTimeout: Duration,
    requestQueue: Queue[Command.Request[K, V]],
    commitQueue: Queue[Command.Commit[K, V]],
    partitions: Queue[Take[Throwable, (TopicPartition, ZStreamChunk[Any, Throwable, CommittableRecord[K, V]])]],
    rebalances: Queue[Rebalance],
    rebalancingRef: Ref[Boolean],
    rebalanceListener: ConsumerRebalanceListener
  ) {
    def commit(cmd: Command.Commit[K, V])   = commitQueue.offer(cmd).unit
    def commits                             = ZStream.fromQueue(commitQueue)
    def request(cmd: Command.Request[K, V]) = requestQueue.offer(cmd).unit
    def requests                            = ZStream.fromQueue(requestQueue)

    val isRebalancing = rebalancingRef.get

    def polls = ZStream(Command.Poll[K, V]()).repeat(Schedule.spaced(pollFrequency))
    def newPartition(tp: TopicPartition, data: StreamChunk[Throwable, CommittableRecord[K, V]]) =
      partitions.offer(Take.Value(tp -> data)).unit
  }
  object Deps {
    def make[K, V](consumer: ConsumerAccess[K, V], pollFrequency: Duration, pollTimeout: Duration) =
      for {
        rebalancingRef <- Ref.make(false).toManaged_
        requestQueue   <- Queue.unbounded[Command.Request[K, V]].toManaged(_.shutdown)
        commitQueue    <- Queue.unbounded[Command.Commit[K, V]].toManaged(_.shutdown)
        partitions <- Queue
                       .unbounded[
                         Take[Throwable, (TopicPartition, ZStreamChunk[Any, Throwable, CommittableRecord[K, V]])]
                       ]
                       .toManaged(_.shutdown)
        rebalances <- Queue.unbounded[Rebalance].toManaged(_.shutdown)
        listener <- ZIO
                     .runtime[Blocking]
                     .map { runtime =>
                       new ConsumerRebalanceListener {
                         override def onPartitionsRevoked(partitions: java.util.Collection[TopicPartition]): Unit = {
                           runtime.unsafeRun(
                             rebalancingRef
                               .set(true) *> rebalances.offer(Rebalance.Revoked(partitions.asScala.toSet)).fork
                           )
                           ()
                         }

                         override def onPartitionsAssigned(partitions: java.util.Collection[TopicPartition]): Unit = {
                           runtime.unsafeRun(
                             rebalancingRef
                               .set(false) *> rebalances.offer(Rebalance.Assigned(partitions.asScala.toSet)).fork
                           )
                           consumer.consumer.pause(partitions)
                           ()
                         }
                       }
                     }
                     .toManaged_
      } yield Deps(
        consumer,
        pollFrequency,
        pollTimeout,
        requestQueue,
        commitQueue,
        partitions,
        rebalances,
        rebalancingRef,
        listener
      )
  }

  case class State[K, V](
    pendingRequests: List[Command.Request[K, V]],
    pendingCommits: List[Command.Commit[K, V]]
  ) {
    def addCommit(c: Command.Commit[K, V])             = copy(pendingCommits = c :: pendingCommits)
    def setCommits(reqs: List[Command.Commit[K, V]])   = copy(pendingCommits = reqs)
    def addRequest(c: Command.Request[K, V])           = copy(pendingRequests = c :: pendingRequests)
    def setRequests(reqs: List[Command.Request[K, V]]) = copy(pendingRequests = reqs)
    def clearCommits                                   = copy(pendingCommits = Nil)
    def clearRequests                                  = copy(pendingRequests = Nil)
  }

  object State {
    def initial[K, V]: State[K, V] = State(Nil, Nil)
  }

  def apply[K, V](deps: Deps[K, V]): ZManaged[Clock with Blocking, Throwable, Runloop[K, V]] = {

    def commit(offsets: Map[TopicPartition, Long]): ZIO[Any, Throwable, Unit] =
      for {
        p <- Promise.make[Throwable, Unit]
        _ <- deps.commit(Command.Commit[K, V](offsets, p))
        _ <- p.await
      } yield ()

    def partition(tp: TopicPartition): ZStreamChunk[Any, Throwable, CommittableRecord[K, V]] =
      ZStreamChunk {
        ZStream {
          ZManaged.succeed {
            for {
              p      <- Promise.make[Option[Throwable], Chunk[CommittableRecord[K, V]]]
              _      <- deps.request(Command.Request(tp, p))
              result <- p.await
            } yield result
          }
        }
      }

<<<<<<< HEAD
    ZStream
      .mergeAll(3, 32)(
        deps.polls,
        deps.requests,
        deps.commits
      )
      .foldWhileM(State.initial[K, V])(_ => true) { (state, cmd) =>
        def doCommit(cmds: List[Command.Commit[K, V]]) =
          for {
            runtime <- ZIO.runtime[Any]
            _ <- deps.consumer.withConsumerM { c =>
                  val (offsets, cont) = mergeCommits(cmds)
                  ZIO {
                    c.commitAsync(
                      offsets.asJava,
                      new OffsetCommitCallback {
                        def onComplete(data: java.util.Map[TopicPartition, OffsetAndMetadata], err: Exception) =
                          if (err eq null) runtime.unsafeRun(cont(Exit.succeed(())))
                          else runtime.unsafeRun(cont(Exit.fail(err)))
                      }
                    )
                  }.catchAll(e => cont(Exit.fail(e)))
                }
          } yield state

        cmd match {
          case Command.Poll() =>
            val pendingRequests = state.pendingRequests
            for {
              pollResult <- deps.consumer.withConsumerM { c =>
                             ZIO {
                               val currentSubscription = c.subscription()
                               if (currentSubscription.isEmpty())
                                 ZIO.succeed((mutable.Set(), pendingRequests))
                               else {
                                 val prevAssigned = c.assignment().asScala
=======
    def doCommit(cmds: List[Command.Commit[K, V]]): ZIO[Blocking, Nothing, Unit] =
      for {
        runtime <- ZIO.runtime[Any]
        offsets = {
          val offsets = scala.collection.mutable.Map[TopicPartition, OffsetAndMetadata]()
>>>>>>> 0d6d55bb

          cmds.foreach { commit =>
            commit.offsets.foreach {
              case (tp, offset) =>
                val existing = offsets.get(tp).fold(-1L)(_.offset())

                if (existing < offset)
                  offsets += tp -> new OffsetAndMetadata(offset + 1)
            }
          }

          offsets.toMap
        }
        cont = (e: Exit[Throwable, Unit]) => ZIO.traverse_(cmds)(_.cont.done(e))
        _ <- deps.consumer.withConsumerM { c =>
              // We don't wait for the completion of the commit here, because it
              // will only complete once we poll again.
              ZIO {
                c.commitAsync(
                  offsets.asJava,
                  new OffsetCommitCallback {
                    def onComplete(data: java.util.Map[TopicPartition, OffsetAndMetadata], err: Exception) =
                      if (err eq null) runtime.unsafeRun(cont(Exit.succeed(())))
                      else runtime.unsafeRun(cont(Exit.fail(err)))
                  }
                )
              }
            }.catchAll(e => cont(Exit.fail(e)))
      } yield ()

    def handlePoll(state: State[K, V]): BlockingTask[State[K, V]] =
      for {
        pollResult <- deps.consumer.withConsumerM { c =>
                       def endRevoked(reqs: List[Command.Request[K, V]], revoked: TopicPartition => Boolean) =
                         UIO.foldLeft(reqs)(List[Command.Request[K, V]]()) { (acc, req) =>
                           if (revoked(req.tp)) req.cont.fail(None).as(acc)
                           else ZIO.succeed(req :: acc)
                         }

                       def fulfillRequests(
                         pendingRequests: List[Command.Request[K, V]],
                         records: ConsumerRecords[K, V]
                       ) =
                         UIO
                           .foldLeft(pendingRequests)(List[Command.Request[K, V]]()) { (acc, req) =>
                             val reqRecs = records.records(req.tp)

                             if (reqRecs.size == 0) ZIO.succeed(req :: acc)
                             else
                               req.cont
                                 .succeed(
                                   Chunk
                                     .fromArray(
                                       reqRecs.toArray(Array.ofDim[ConsumerRecord[K, V]](reqRecs.size))
                                     )
                                     .map(CommittableRecord(_, commit(_)))
                                 )
                                 .as(acc)
                           }

                       def actualPoll = Task.effectSuspend {
                         val prevAssigned = c.assignment().asScala

                         val requestedPartitions = state.pendingRequests.map(_.tp).toSet
                         c.resume(requestedPartitions.asJava)

                         val pollTimeout =
                           if (requestedPartitions.nonEmpty) deps.pollTimeout.asJava
                           else 0.millis.asJava
                         val records       = c.poll(pollTimeout)
                         val tpsInResponse = records.partitions.asScala
                         val unexpectedTps = tpsInResponse -- requestedPartitions

                         if (unexpectedTps.nonEmpty)
                           ZIO.dieMessage(s"Received unexpected records from Kafka for partitions: $unexpectedTps")
                         else {
                           val currentAssigned = c.assignment().asScala
                           val newlyAssigned   = currentAssigned -- prevAssigned
                           val revoked         = prevAssigned -- currentAssigned

                           endRevoked(state.pendingRequests, revoked(_))
                             .flatMap(fulfillRequests(_, records))
                             .map((newlyAssigned.toSet, _))
                         }
                       }

                       ZIO(!c.subscription().isEmpty())
                         .flatMap(
                           if (_) actualPoll
                           else ZIO.succeed((Set(), state.pendingRequests))
                         )
                     }
        (newlyAssigned, pendingRequests) = pollResult
        _                                <- ZIO.traverse_(newlyAssigned)(tp => deps.newPartition(tp, partition(tp)))
        stillRebalancing                 <- deps.isRebalancing
        newState <- if (!stillRebalancing && state.pendingCommits.nonEmpty)
                     doCommit(state.pendingCommits)
                       .as(state.setRequests(pendingRequests).clearCommits)
                   else ZIO.succeed(state.setRequests(pendingRequests))
      } yield newState

    def handleRequest(state: State[K, V], req: Command.Request[K, V]): URIO[Blocking, State[K, V]] =
      deps.consumer
        .withConsumer(_.assignment.asScala)
        .flatMap { assignment =>
          for {
            rebalancing <- deps.isRebalancing
            newState <- if (!rebalancing && !assignment.contains(req.tp))
                         req.cont.fail(None).as(state)
                       else UIO.succeed(state.addRequest(req))
          } yield newState
        }
        .orElse(UIO.succeed(state.addRequest(req)))

    def handleCommit(state: State[K, V], cmd: Command.Commit[K, V]): URIO[Blocking, State[K, V]] =
      for {
        rebalancing <- deps.isRebalancing
        newState <- if (rebalancing)
                     UIO.succeed(state.addCommit(cmd))
                   else doCommit(List(cmd)).as(state)
      } yield newState

    ZStream
      .mergeAll(3, 32)(
        deps.polls,
        deps.requests,
        deps.commits
      )
      .foldM(State.initial[K, V]) { (state, cmd) =>
        cmd match {
          case Command.Poll()              => handlePoll(state)
          case req @ Command.Request(_, _) => handleRequest(state, req)
          case cmd @ Command.Commit(_, _)  => handleCommit(state, cmd)
        }
      }
      .onError { cause =>
        deps.partitions.offer(Take.Fail(cause))
      }
      .unit
      .toManaged_
      .fork
      .map(Runloop(_, deps))
  }
}<|MERGE_RESOLUTION|>--- conflicted
+++ resolved
@@ -140,50 +140,11 @@
         }
       }
 
-<<<<<<< HEAD
-    ZStream
-      .mergeAll(3, 32)(
-        deps.polls,
-        deps.requests,
-        deps.commits
-      )
-      .foldWhileM(State.initial[K, V])(_ => true) { (state, cmd) =>
-        def doCommit(cmds: List[Command.Commit[K, V]]) =
-          for {
-            runtime <- ZIO.runtime[Any]
-            _ <- deps.consumer.withConsumerM { c =>
-                  val (offsets, cont) = mergeCommits(cmds)
-                  ZIO {
-                    c.commitAsync(
-                      offsets.asJava,
-                      new OffsetCommitCallback {
-                        def onComplete(data: java.util.Map[TopicPartition, OffsetAndMetadata], err: Exception) =
-                          if (err eq null) runtime.unsafeRun(cont(Exit.succeed(())))
-                          else runtime.unsafeRun(cont(Exit.fail(err)))
-                      }
-                    )
-                  }.catchAll(e => cont(Exit.fail(e)))
-                }
-          } yield state
-
-        cmd match {
-          case Command.Poll() =>
-            val pendingRequests = state.pendingRequests
-            for {
-              pollResult <- deps.consumer.withConsumerM { c =>
-                             ZIO {
-                               val currentSubscription = c.subscription()
-                               if (currentSubscription.isEmpty())
-                                 ZIO.succeed((mutable.Set(), pendingRequests))
-                               else {
-                                 val prevAssigned = c.assignment().asScala
-=======
     def doCommit(cmds: List[Command.Commit[K, V]]): ZIO[Blocking, Nothing, Unit] =
       for {
         runtime <- ZIO.runtime[Any]
         offsets = {
           val offsets = scala.collection.mutable.Map[TopicPartition, OffsetAndMetadata]()
->>>>>>> 0d6d55bb
 
           cmds.foreach { commit =>
             commit.offsets.foreach {
