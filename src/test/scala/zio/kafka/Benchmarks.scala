package zio.kafka

import org.apache.kafka.clients.producer.ProducerRecord
import zio.{ System => _, _ }, zio.stream._
import zio.kafka.producer._
import zio.kafka.serde._
import org.apache.kafka.clients.producer.ProducerConfig
import org.apache.kafka.clients.consumer.{ ConsumerConfig, KafkaConsumer }
import scala.jdk.CollectionConverters._
import java.time.Duration
import org.apache.kafka.common.serialization.StringDeserializer
import java.util.concurrent.TimeUnit

object PopulateTopic extends ZIOAppDefault {
  def dataStream(length: Long) =
    ZStream
      .repeatZIO(Random.nextString(16) <*> Random.nextString(128))
      .take(length)
      .rechunk(500)

  override def run =
    dataStream(872000).map { case (k, v) =>
      new ProducerRecord("inputs-topic", null, null, k, v)
    }.mapChunksZIO(Producer.produceChunkAsync[Any, String, String](_, Serde.string, Serde.string).map(Chunk(_)))
      .mapZIOPar(5)(_.flatMap(chunk => Console.printLine(s"Wrote chunk of ${chunk.size}")))
      .runDrain
<<<<<<< HEAD
      .provide(
        ZLayer.scoped(
=======
      .provideCustomLayer(
        ZLayer.scoped[Any](
>>>>>>> a4cda972
          Producer.make(
            ProducerSettings(List("localhost:9092"))
              .withProperty(ProducerConfig.ACKS_CONFIG, "1")
              .withProperty(ProducerConfig.COMPRESSION_TYPE_CONFIG, "lz4")
          )
        )
      )
      .exitCode
}

object Plain {
  def main(args: Array[String]): Unit = {
    val props = new java.util.Properties
    props.put(ConsumerConfig.BOOTSTRAP_SERVERS_CONFIG, "localhost:9092")
    props.put(ConsumerConfig.GROUP_ID_CONFIG, s"plain-${scala.util.Random.nextInt()}")
    props.put(ConsumerConfig.AUTO_OFFSET_RESET_CONFIG, "earliest")

    val consumer = new KafkaConsumer[String, String](props, new StringDeserializer, new StringDeserializer)

    consumer.subscribe(List("inputs-topic").asJava)

    var messageCounter = 0
    var lengthCounter  = 0
    val startTime      = System.currentTimeMillis()
    val pollDuration   = Duration.ofMillis(50)

    while (messageCounter < 1000000) {
      val batch = consumer.poll(pollDuration)
      println(s"Got batch of ${batch.count()}")

      batch.iterator().asScala.foreach { record =>
        messageCounter += 1
        lengthCounter += record.value().size
      }

      println(s"messageCounter = $messageCounter")
    }

    val duration = System.currentTimeMillis() - startTime
    println(
      s"Done in $duration ms; rate = ${(messageCounter / duration) * 1000} messages/s or ${((messageCounter * 144) / duration) * 1000} bytes/s"
    )

    consumer.close()
  }
}

object ZIOKafka extends ZIOAppDefault {
  import zio.kafka.consumer._

  override def run = {
    val expectedCount = 1000000
    val settings = ConsumerSettings(List("localhost:9092"))
      .withGroupId(s"zio-kafka-${scala.util.Random.nextInt()}")
      .withProperty(ConsumerConfig.AUTO_OFFSET_RESET_CONFIG, "earliest")
      .withProperty("fetch.min.bytes", "128000")
      .withPollInterval(50.millis)
      .withPollTimeout(50.millis)
      .withPerPartitionChunkPrefetch(4)

    (Console.readLine *>
      Clock
        .currentTime(TimeUnit.MILLISECONDS)
        .flatMap { startTime =>
          Consumer
            .subscribeAnd(Subscription.topics("inputs-topic"))
            .plainStream(Serde.string, Serde.string)
            .take(expectedCount.toLong)
            .mapChunks { recordChunk =>
              val messageCount = recordChunk.size
              println(s"Got chunk of $messageCount")
              val lengthCount = recordChunk.foldLeft(0)(_ + _.value.length)

              Chunk(messageCount -> lengthCount)
            }
            .runDrain *>
            Clock.currentTime(TimeUnit.MILLISECONDS).flatMap { endTime =>
              val duration = endTime - startTime
              Console.printLine(
                s"Done in $duration ms; rate = ${(expectedCount / duration) * 1000} messages/s or ${((expectedCount * 144) / duration) * 1000} bytes/s"
              )
            }
        })
<<<<<<< HEAD
      .provide(ZLayer.scoped(Consumer.make(settings)))
=======
      .provideCustomLayer(ZLayer.scoped(Consumer.make(settings)))
>>>>>>> a4cda972
      .exitCode

  }
}<|MERGE_RESOLUTION|>--- conflicted
+++ resolved
@@ -24,13 +24,8 @@
     }.mapChunksZIO(Producer.produceChunkAsync[Any, String, String](_, Serde.string, Serde.string).map(Chunk(_)))
       .mapZIOPar(5)(_.flatMap(chunk => Console.printLine(s"Wrote chunk of ${chunk.size}")))
       .runDrain
-<<<<<<< HEAD
       .provide(
         ZLayer.scoped(
-=======
-      .provideCustomLayer(
-        ZLayer.scoped[Any](
->>>>>>> a4cda972
           Producer.make(
             ProducerSettings(List("localhost:9092"))
               .withProperty(ProducerConfig.ACKS_CONFIG, "1")
@@ -114,11 +109,7 @@
               )
             }
         })
-<<<<<<< HEAD
-      .provide(ZLayer.scoped(Consumer.make(settings)))
-=======
-      .provideCustomLayer(ZLayer.scoped(Consumer.make(settings)))
->>>>>>> a4cda972
+      .provideLayer(ZLayer.scoped(Consumer.make(settings)))
       .exitCode
 
   }
