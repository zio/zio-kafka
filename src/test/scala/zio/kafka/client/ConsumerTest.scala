--- conflicted
+++ resolved
@@ -122,10 +122,6 @@
                   }.fork
             _ <- done.await
             _ <- fib.interrupt
-<<<<<<< HEAD
-            _ <- fib.join.ignore
-=======
->>>>>>> 17b28a59
           } yield assertCompletes
         },
         testM("fail when the consuming effect produces a failure") {
@@ -149,10 +145,6 @@
             _ => assertCompletes,
             _ => assert("result", equalTo("Expected consumeWith to fail"))
           )
-<<<<<<< HEAD
-        }
-      ).provideManagedShared(KafkaTestUtils.kafkaEnvironment)
-=======
         },
         testM("not receive messages after shutting down") {
           val kvs = (1 to 5).toList.map(i => (s"key$i", s"msg$i"))
@@ -170,5 +162,4 @@
           } yield assert(records, isEmpty)
         }
       ).provideManagedShared(KafkaTestUtils.embeddedKafkaEnvironment)
->>>>>>> 17b28a59
     )