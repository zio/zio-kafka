--- conflicted
+++ resolved
@@ -8,13 +8,9 @@
 import zio.clock.Clock
 import zio.kafka.client.serde.Serde
 import zio.duration._
-<<<<<<< HEAD
-import zio.kafka.client.Kafka.KafkaTestEnvironment
-=======
 import zio.kafka.client.AdminClient.KafkaAdminClientConfig
 import zio.kafka.client.Kafka.KafkaTestEnvironment
 import zio.random.Random
->>>>>>> 17b28a59
 import zio.test.environment.{ Live, TestEnvironment }
 
 trait Kafka {
@@ -29,13 +25,6 @@
 
   case class EmbeddedKafkaService(embeddedK: EmbeddedK) extends Kafka.Service {
     override def bootstrapServers: List[String] = List(s"localhost:${embeddedK.config.kafkaPort}")
-<<<<<<< HEAD
-
-    override def stop(): UIO[Unit] = ZIO.effectTotal(embeddedK.stop(true))
-  }
-
-  val make: Managed[Nothing, Kafka] =
-=======
     override def stop(): UIO[Unit]              = ZIO.effectTotal(embeddedK.stop(true))
   }
 
@@ -46,19 +35,15 @@
   }
 
   val makeEmbedded: Managed[Nothing, Kafka] =
->>>>>>> 17b28a59
     ZManaged.make(ZIO.effectTotal(new Kafka {
       override val kafka: Service = EmbeddedKafkaService(EmbeddedKafka.start())
     }))(_.kafka.stop())
 
-<<<<<<< HEAD
-=======
   val makeLocal: Managed[Nothing, Kafka] =
     ZManaged.make(ZIO.effectTotal(new Kafka {
       override val kafka: Service = DefaultLocal
     }))(_.kafka.stop())
 
->>>>>>> 17b28a59
   type KafkaTestEnvironment = Kafka with TestEnvironment
 
   type KafkaClockBlocking = Kafka with Clock with Blocking
@@ -69,11 +54,7 @@
       blcking <- ZIO.environment[Blocking]
       kfka    <- ZIO.environment[Kafka]
     } yield new Kafka with Clock with Blocking {
-<<<<<<< HEAD
-      override def kafka: Service = kfka.kafka
-=======
       override val kafka: Service = kfka.kafka
->>>>>>> 17b28a59
 
       override val clock: Clock.Service[Any]       = clck.clock
       override val blocking: Blocking.Service[Any] = blcking.blocking
@@ -83,17 +64,10 @@
 
 object KafkaTestUtils {
 
-<<<<<<< HEAD
-  val kafkaEnvironment: Managed[Nothing, KafkaTestEnvironment] =
-    for {
-      testEnvironment <- TestEnvironment.Value
-      kafkaService    <- Kafka.make
-=======
   def kafkaEnvironment(kafkaE: Managed[Nothing, Kafka]): Managed[Nothing, KafkaTestEnvironment] =
     for {
       testEnvironment <- TestEnvironment.Value
       kafkaS          <- kafkaE
->>>>>>> 17b28a59
     } yield new TestEnvironment(
       testEnvironment.blocking,
       testEnvironment.clock,
@@ -103,11 +77,6 @@
       testEnvironment.sized,
       testEnvironment.system
     ) with Kafka {
-<<<<<<< HEAD
-      val kafka = kafkaService.kafka
-    }
-
-=======
       val kafka = kafkaS.kafka
     }
 
@@ -117,7 +86,6 @@
   val localKafkaEnvironment: Managed[Nothing, KafkaTestEnvironment] =
     kafkaEnvironment(Kafka.makeLocal)
 
->>>>>>> 17b28a59
   def producerSettings =
     for {
       servers <- ZIO.access[Kafka](_.kafka.bootstrapServers)
@@ -147,83 +115,24 @@
   def produceOne(t: String, k: String, m: String) =
     withProducerStrings { p =>
       p.produce(new ProducerRecord(t, k, m))
-<<<<<<< HEAD
-    }
-
-  def produceMany(t: String, kvs: List[(String, String)]) =
-=======
     }.flatten
 
   def produceMany(t: String, kvs: Iterable[(String, String)]) =
->>>>>>> 17b28a59
     withProducerStrings { p =>
       val records = kvs.map {
         case (k, v) => new ProducerRecord[String, String](t, k, v)
       }
       val chunk = Chunk.fromIterable(records)
       p.produceChunk(chunk)
-<<<<<<< HEAD
-    }
-
-  def produceMany(topic: String, partition: Int, kvs: List[(String, String)]) =
-=======
     }.flatten
 
   def produceMany(topic: String, partition: Int, kvs: Iterable[(String, String)]) =
->>>>>>> 17b28a59
     withProducerStrings { p =>
       val records = kvs.map {
         case (k, v) => new ProducerRecord[String, String](topic, partition, null, k, v)
       }
       val chunk = Chunk.fromIterable(records)
       p.produceChunk(chunk)
-<<<<<<< HEAD
-    }
-
-  def consumerSettings(groupId: String, clientId: String) =
-    for {
-      servers <- ZIO.access[Kafka](_.kafka.bootstrapServers)
-    } yield ConsumerSettings(
-      servers,
-      groupId,
-      clientId,
-      5.seconds,
-      Map(
-        ConsumerConfig.AUTO_OFFSET_RESET_CONFIG -> "earliest",
-        ConsumerConfig.METADATA_MAX_AGE_CONFIG  -> "100"
-      ),
-      250.millis,
-      250.millis,
-      1
-    )
-
-  def consumeWithStrings(groupId: String, clientId: String, subscription: Subscription)(
-    r: (String, String) => ZIO[Any with Kafka with Clock with Blocking, Nothing, Unit]
-  ): RIO[KafkaTestEnvironment, Unit] =
-    for {
-      lcb <- Kafka.liveClockBlocking
-      inner <- (for {
-                settings <- consumerSettings(groupId, clientId)
-                consumed <- Consumer.consumeWith(settings, subscription, Serde.string, Serde.string)(r)
-              } yield consumed)
-                .provide(lcb)
-    } yield inner
-
-  def withConsumer[A](groupId: String, clientId: String)(
-    r: Consumer => RIO[Any with Kafka with Clock with Blocking, A]
-  ): RIO[KafkaTestEnvironment, A] =
-    for {
-      lcb <- Kafka.liveClockBlocking
-      inner <- (for {
-                settings <- consumerSettings(groupId, clientId)
-                consumer = Consumer.make(settings)
-                consumed <- consumer.use { p =>
-                             r(p).provide(lcb)
-                           }
-              } yield consumed).provide(lcb)
-    } yield inner
-
-=======
     }.flatten
 
   def consumerSettings(groupId: String, clientId: String) =
@@ -299,5 +208,4 @@
 
   def randomGroup = randomThing("group")
 
->>>>>>> 17b28a59
 }