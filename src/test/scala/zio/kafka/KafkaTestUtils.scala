package zio.kafka

import org.apache.kafka.clients.consumer.ConsumerConfig
import org.apache.kafka.clients.producer.{ ProducerRecord, RecordMetadata }
import zio._
import zio.kafka.admin._
import zio.kafka.consumer.Consumer.OffsetRetrieval
import zio.kafka.consumer._
import zio.kafka.consumer.diagnostics.Diagnostics
import zio.kafka.embedded.Kafka
import zio.kafka.producer._
import zio.kafka.serde.{ Deserializer, Serde, Serializer }

object KafkaTestUtils {

  val producerSettings: ZIO[Kafka, Nothing, ProducerSettings] =
    ZIO.serviceWith[Kafka](_.bootstrapServers).map(ProducerSettings(_))

  val producer: ZLayer[Kafka, Throwable, Producer] =
    (ZLayer.fromZIO(producerSettings) ++ ZLayer.succeed(Serde.string: Serializer[Any, String])) >>>
      Producer.live

  val transactionalProducerSettings: ZIO[Kafka, Nothing, TransactionalProducerSettings] =
    ZIO.serviceWith[Kafka](_.bootstrapServers).map(TransactionalProducerSettings(_, "test-transaction"))

  val transactionalProducer: ZLayer[Kafka, Throwable, TransactionalProducer] =
    (ZLayer.fromZIO(transactionalProducerSettings) ++ ZLayer.succeed(
      Serde.string: Serializer[Any, String]
    )) >>>
      TransactionalProducer.live

  def produceOne(
    topic: String,
    key: String,
    message: String
  ): ZIO[Producer, Throwable, RecordMetadata] =
    Producer.produce[Any, String, String](new ProducerRecord(topic, key, message), Serde.string, Serde.string)

  def produceMany(
    topic: String,
    partition: Int,
    kvs: Iterable[(String, String)]
  ): ZIO[Producer, Throwable, Chunk[RecordMetadata]] =
    Producer
      .produceChunk[Any, String, String](
        Chunk.fromIterable(kvs.map { case (k, v) =>
          new ProducerRecord(topic, partition, null, k, v)
        }),
        Serde.string,
        Serde.string
      )

  def produceMany(
    topic: String,
    kvs: Iterable[(String, String)]
  ): ZIO[Producer, Throwable, Chunk[RecordMetadata]] =
    Producer
      .produceChunk[Any, String, String](
        Chunk.fromIterable(kvs.map { case (k, v) =>
          new ProducerRecord(topic, k, v)
        }),
        Serde.string,
        Serde.string
      )

  def consumerSettings(
    clientId: String,
    groupId: Option[String] = None,
    clientInstanceId: Option[String] = None,
    allowAutoCreateTopics: Boolean = true,
<<<<<<< HEAD
    offsetRetrieval: OffsetRetrieval = OffsetRetrieval.Auto()
=======
    offsetRetrieval: OffsetRetrieval = OffsetRetrieval.Auto(),
    restartStreamOnRebalancing: Boolean = false
>>>>>>> 9f4508bb
  ): URIO[Kafka, ConsumerSettings] =
    ZIO.serviceWith[Kafka] { (kafka: Kafka) =>
      val settings = ConsumerSettings(kafka.bootstrapServers)
        .withClientId(clientId)
        .withCloseTimeout(5.seconds)
        .withProperties(
          ConsumerConfig.AUTO_OFFSET_RESET_CONFIG        -> "earliest",
          ConsumerConfig.METADATA_MAX_AGE_CONFIG         -> "100",
          ConsumerConfig.SESSION_TIMEOUT_MS_CONFIG       -> "3000",
          ConsumerConfig.HEARTBEAT_INTERVAL_MS_CONFIG    -> "250",
          ConsumerConfig.MAX_POLL_RECORDS_CONFIG         -> "10",
          ConsumerConfig.ALLOW_AUTO_CREATE_TOPICS_CONFIG -> allowAutoCreateTopics.toString
        )
        .withPerPartitionChunkPrefetch(16)
        .withOffsetRetrieval(offsetRetrieval)
        .withRestartStreamOnRebalancing(restartStreamOnRebalancing)

      val withClientInstanceId = clientInstanceId.fold(settings)(settings.withGroupInstanceId)
      groupId.fold(withClientInstanceId)(withClientInstanceId.withGroupId)
    }

  def transactionalConsumerSettings(
    groupId: String,
    clientId: String,
    clientInstanceId: Option[String] = None,
    allowAutoCreateTopics: Boolean = true,
    offsetRetrieval: OffsetRetrieval = OffsetRetrieval.Auto()
  ): URIO[Kafka, ConsumerSettings] =
    consumerSettings(clientId, Some(groupId), clientInstanceId, allowAutoCreateTopics, offsetRetrieval)
      .map(
        _.withProperties(
          ConsumerConfig.ISOLATION_LEVEL_CONFIG -> "read_committed"
        )
      )

  def consumer(
    clientId: String,
    groupId: Option[String] = None,
    clientInstanceId: Option[String] = None,
    offsetRetrieval: OffsetRetrieval = OffsetRetrieval.Auto(),
    allowAutoCreateTopics: Boolean = true,
<<<<<<< HEAD
    diagnostics: Diagnostics = Diagnostics.NoOp
  ): ZLayer[Kafka, Throwable, Consumer] =
    (ZLayer(consumerSettings(clientId, groupId, clientInstanceId, allowAutoCreateTopics, offsetRetrieval)) ++
=======
    diagnostics: Diagnostics = Diagnostics.NoOp,
    restartStreamOnRebalancing: Boolean = false
  ): ZLayer[Kafka with Clock, Throwable, Consumer] =
    (consumerSettings(
      clientId,
      groupId,
      clientInstanceId,
      allowAutoCreateTopics,
      offsetRetrieval,
      restartStreamOnRebalancing
    ).toLayer ++
      ZLayer.environment[Clock] ++
>>>>>>> 9f4508bb
      ZLayer.succeed(diagnostics)) >>> Consumer.live

  def consumeWithStrings[RC](clientId: String, groupId: Option[String] = None, subscription: Subscription)(
    r: (String, String) => URIO[Any, Unit]
<<<<<<< HEAD
  ): RIO[Kafka, Unit] =
=======
  ): RIO[Kafka with Clock, Unit] =
>>>>>>> 9f4508bb
    consumerSettings(clientId, groupId, None).flatMap { settings =>
      Consumer.consumeWith[Any, Any, String, String](
        settings,
        subscription,
        Deserializer.string,
        Deserializer.string
      )(r)
    }

  def adminSettings: ZIO[Kafka, Nothing, AdminClientSettings] =
    ZIO.serviceWith[Kafka](_.bootstrapServers).map(AdminClientSettings(_))

<<<<<<< HEAD
  def withAdmin[T](f: AdminClient => RIO[Kafka, T]) =
    for {
      settings <- adminSettings
      fRes <- ZIO.scoped {
                AdminClient
                  .make(settings)
                  .flatMap(client => f(client))
              }
    } yield fRes
=======
  def withAdmin[T](f: AdminClient => RIO[Clock with Kafka, T]): ZIO[Kafka with Scope, Throwable, T] =
    (
      for {
        settings    <- adminSettings
        adminClient <- AdminClient.make(settings)
        fRes        <- f(adminClient)
      } yield fRes
    ).provideSomeLayer[Kafka with Scope](Clock.live)

  def randomThing(prefix: String): Task[String] =
    Task.attempt(UUID.randomUUID()).map(uuid => s"$prefix-$uuid")

  def randomTopic: Task[String] = randomThing("topic")

  def randomGroup: Task[String] = randomThing("group")

>>>>>>> 9f4508bb
}<|MERGE_RESOLUTION|>--- conflicted
+++ resolved
@@ -68,12 +68,8 @@
     groupId: Option[String] = None,
     clientInstanceId: Option[String] = None,
     allowAutoCreateTopics: Boolean = true,
-<<<<<<< HEAD
-    offsetRetrieval: OffsetRetrieval = OffsetRetrieval.Auto()
-=======
     offsetRetrieval: OffsetRetrieval = OffsetRetrieval.Auto(),
     restartStreamOnRebalancing: Boolean = false
->>>>>>> 9f4508bb
   ): URIO[Kafka, ConsumerSettings] =
     ZIO.serviceWith[Kafka] { (kafka: Kafka) =>
       val settings = ConsumerSettings(kafka.bootstrapServers)
@@ -115,33 +111,23 @@
     clientInstanceId: Option[String] = None,
     offsetRetrieval: OffsetRetrieval = OffsetRetrieval.Auto(),
     allowAutoCreateTopics: Boolean = true,
-<<<<<<< HEAD
-    diagnostics: Diagnostics = Diagnostics.NoOp
-  ): ZLayer[Kafka, Throwable, Consumer] =
-    (ZLayer(consumerSettings(clientId, groupId, clientInstanceId, allowAutoCreateTopics, offsetRetrieval)) ++
-=======
     diagnostics: Diagnostics = Diagnostics.NoOp,
     restartStreamOnRebalancing: Boolean = false
-  ): ZLayer[Kafka with Clock, Throwable, Consumer] =
-    (consumerSettings(
-      clientId,
-      groupId,
-      clientInstanceId,
-      allowAutoCreateTopics,
-      offsetRetrieval,
-      restartStreamOnRebalancing
-    ).toLayer ++
-      ZLayer.environment[Clock] ++
->>>>>>> 9f4508bb
-      ZLayer.succeed(diagnostics)) >>> Consumer.live
+  ): ZLayer[Kafka, Throwable, Consumer] =
+    (ZLayer(
+      consumerSettings(
+        clientId,
+        groupId,
+        clientInstanceId,
+        allowAutoCreateTopics,
+        offsetRetrieval,
+        restartStreamOnRebalancing
+      )
+    ) ++ ZLayer.succeed(diagnostics)) >>> Consumer.live
 
   def consumeWithStrings[RC](clientId: String, groupId: Option[String] = None, subscription: Subscription)(
     r: (String, String) => URIO[Any, Unit]
-<<<<<<< HEAD
   ): RIO[Kafka, Unit] =
-=======
-  ): RIO[Kafka with Clock, Unit] =
->>>>>>> 9f4508bb
     consumerSettings(clientId, groupId, None).flatMap { settings =>
       Consumer.consumeWith[Any, Any, String, String](
         settings,
@@ -154,7 +140,6 @@
   def adminSettings: ZIO[Kafka, Nothing, AdminClientSettings] =
     ZIO.serviceWith[Kafka](_.bootstrapServers).map(AdminClientSettings(_))
 
-<<<<<<< HEAD
   def withAdmin[T](f: AdminClient => RIO[Kafka, T]) =
     for {
       settings <- adminSettings
@@ -164,22 +149,4 @@
                   .flatMap(client => f(client))
               }
     } yield fRes
-=======
-  def withAdmin[T](f: AdminClient => RIO[Clock with Kafka, T]): ZIO[Kafka with Scope, Throwable, T] =
-    (
-      for {
-        settings    <- adminSettings
-        adminClient <- AdminClient.make(settings)
-        fRes        <- f(adminClient)
-      } yield fRes
-    ).provideSomeLayer[Kafka with Scope](Clock.live)
-
-  def randomThing(prefix: String): Task[String] =
-    Task.attempt(UUID.randomUUID()).map(uuid => s"$prefix-$uuid")
-
-  def randomTopic: Task[String] = randomThing("topic")
-
-  def randomGroup: Task[String] = randomThing("group")
-
->>>>>>> 9f4508bb
 }