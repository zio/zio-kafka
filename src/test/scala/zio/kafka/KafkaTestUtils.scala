--- conflicted
+++ resolved
@@ -66,11 +66,7 @@
     allowAutoCreateTopics: Boolean = true,
     offsetRetrieval: OffsetRetrieval = OffsetRetrieval.Auto()
   ) =
-<<<<<<< HEAD
-    ZIO.access[Kafka] { (kafka: Kafka) =>
-=======
     ZIO.access[Has[Kafka]] { kafka: Has[Kafka] =>
->>>>>>> e110ad35
       ConsumerSettings(kafka.get.bootstrapServers)
         .withGroupId(groupId)
         .withClientId(clientId)
