--- conflicted
+++ resolved
@@ -134,7 +134,6 @@
   def withAdmin[T](f: AdminClient => RIO[Kafka, T]) =
     for {
       settings <- adminSettings
-<<<<<<< HEAD
       fRes <- ZIO.scoped {
                 AdminClient
                   .make(settings)
@@ -143,20 +142,7 @@
     } yield fRes
 
   def randomThing(prefix: String): Task[String] =
-    ZIO.attempt(UUID.randomUUID()).map(uuid => s"$prefix-$uuid")
-=======
-      fRes <- ZIO
-                .scoped(
-                  AdminClient
-                    .make(settings)
-                    .flatMap(client => f(client))
-                )
-                .provideSomeLayer[Kafka](Clock.live)
-    } yield fRes
-
-  def randomThing(prefix: String): Task[String] =
     Task.attempt(UUID.randomUUID()).map(uuid => s"$prefix-$uuid")
->>>>>>> a4cda972
 
   def randomTopic: Task[String] = randomThing("topic")
 
