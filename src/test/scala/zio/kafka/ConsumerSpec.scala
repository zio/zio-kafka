package zio.kafka.consumer

import io.github.embeddedkafka.EmbeddedKafka
import org.apache.kafka.common.TopicPartition
import zio._
import zio.kafka.KafkaTestUtils._
import zio.kafka.ZIOSpecWithKafka
import zio.kafka.consumer.Consumer.{ AutoOffsetStrategy, OffsetRetrieval }
import zio.kafka.consumer.diagnostics.{ DiagnosticEvent, Diagnostics }
import zio.kafka.embedded.Kafka
import zio.kafka.serde.Serde
import zio.stream.{ ZSink, ZStream }
import zio.test.Assertion._
import zio.test.TestAspect._
import zio.test._

object ConsumerSpec extends ZIOSpecWithKafka {
  override def spec: ZSpec[TestEnvironment with Kafka, Throwable] =
    suite("Consumer Streaming")(
      test("export metrics") {
        for {
          metrics <- Consumer.metrics
                       .provideSomeLayer[Kafka](consumer("client150", Some("group1289")))
        } yield assert(metrics)(isNonEmpty)
      },
      test("plainStream emits messages for a topic subscription") {
        val kvs = (1 to 5).toList.map(i => (s"key$i", s"msg$i"))
        for {
          _ <- produceMany("topic150", kvs)

          records <- Consumer
                       .subscribeAnd(Subscription.Topics(Set("topic150")))
                       .plainStream(Serde.string, Serde.string)
                       .take(5)
                       .runCollect
                       .provideSomeLayer[Kafka](consumer("client150", Some("group150")))
          kvOut = records.map(r => (r.record.key, r.record.value)).toList
        } yield assert(kvOut)(equalTo(kvs))
      },
      test("chunk sizes") {
        val kvs = (1 to 100).toList.map(i => (s"key$i", s"msg$i"))
        for {
          _ <- produceMany("topic1289", kvs)

          sizes <- Consumer
                     .subscribeAnd(Subscription.Topics(Set("topic1289")))
                     .plainStream(Serde.string, Serde.string)
                     .take(100)
                     .mapChunks(c => Chunk(c.size))
                     .runCollect
                     .provideSomeLayer[Kafka](consumer("client150", Some("group1289")))
        } yield assert(sizes)(forall(isGreaterThan(1)))
      },
      test("Consumer.subscribeAnd works properly") {
        val kvs = (1 to 5).toList.map(i => (s"key$i", s"msg$i"))
        for {
          _ <- produceMany("topic160", kvs)

          records <- Consumer
                       .subscribeAnd(Subscription.Topics(Set("topic160")))
                       .plainStream(Serde.string, Serde.string)
                       .take(5)
                       .runCollect
                       .provideSomeLayer[Kafka](consumer("client160", Some("group160")))
          kvOut = records.map(r => (r.record.key, r.record.value)).toList
        } yield assert(kvOut)(equalTo(kvs))
      },
      test("Consumer.subscribeAnd manual subscription without groupId works properly") {
        val kvs = (1 to 5).toList.map(i => (s"key$i", s"msg$i"))
        for {
          _ <- produceMany("topic161", kvs)

          records <-
            Consumer
              .subscribeAnd(Subscription.Manual(Set(new org.apache.kafka.common.TopicPartition("topic161", 0))))
              .plainStream(Serde.string, Serde.string)
              .take(5)
              .runCollect
              .provideSomeLayer[Kafka](consumer(clientId = "client161"))
          kvOut = records.map(r => (r.record.key, r.record.value)).toList
        } yield assert(kvOut)(equalTo(kvs))
      },
      test("Consuming+provideCustomLayer") {
        val kvs = (1 to 100).toList.map(i => (s"key$i", s"msg$i"))
        for {
          _ <- produceMany("topic170", kvs)

          records <- Consumer
                       .subscribeAnd(Subscription.Topics(Set("topic170")))
                       .plainStream(Serde.string, Serde.string)
                       .take(100)
                       .runCollect
                       .provideSomeLayer[Kafka](consumer("client170", Some("group170")))
          kvOut = records.map(r => (r.record.key, r.record.value)).toList
        } yield assert(kvOut)(equalTo(kvs))
      },
      test("plainStream emits messages for a pattern subscription") {
        val kvs = (1 to 5).toList.map(i => (s"key$i", s"msg$i"))
        for {
          _ <- produceMany("pattern150", kvs)
          records <- Consumer
                       .subscribeAnd(Subscription.Pattern("pattern[0-9]+".r))
                       .plainStream(Serde.string, Serde.string)
                       .take(5)
                       .runCollect
                       .provideSomeLayer[Kafka](consumer("client150", Some("group150")))
          kvOut = records.map(r => (r.record.key, r.record.value)).toList
        } yield assert(kvOut)(equalTo(kvs))
      },
      test("receive only messages from the subscribed topic-partition when creating a manual subscription") {
        val nrPartitions = 5
        val topic        = "manual-topic0"

        for {
          _ <- ZIO.succeed(EmbeddedKafka.createCustomTopic(topic, partitions = nrPartitions))
          _ <- ZIO.foreach(1 to nrPartitions) { i =>
                 produceMany(topic, partition = i % nrPartitions, kvs = List(s"key$i" -> s"msg$i"))
               }
          record <- Consumer
                      .subscribeAnd(Subscription.manual(topic, partition = 2))
                      .plainStream(Serde.string, Serde.string)
                      .take(1)
                      .runHead
                      .provideSomeLayer[Kafka](consumer("client150", Some("group150")))
          kvOut = record.map(r => (r.record.key, r.record.value))
        } yield assert(kvOut)(isSome(equalTo("key2" -> "msg2")))
      },
      test("receive from the right offset when creating a manual subscription with manual seeking") {
        val nrPartitions = 5
        val topic        = "manual-topic1"

        val manualOffsetSeek = 3

        for {
          _ <- ZIO.succeed(EmbeddedKafka.createCustomTopic(topic, partitions = nrPartitions))
          _ <- ZIO.foreachDiscard(1 to nrPartitions) { i =>
                 produceMany(topic, partition = i % nrPartitions, kvs = (0 to 9).map(j => s"key$i-$j" -> s"msg$i-$j"))
               }
          offsetRetrieval = OffsetRetrieval.Manual(tps => ZIO.attempt(tps.map(_ -> manualOffsetSeek.toLong).toMap))
          record <- Consumer
                      .subscribeAnd(Subscription.manual(topic, partition = 2))
                      .plainStream(Serde.string, Serde.string)
                      .take(1)
                      .runHead
                      .provideSomeLayer[Kafka](
                        consumer("client150", Some("group150"), offsetRetrieval = offsetRetrieval)
                      )
          kvOut = record.map(r => (r.record.key, r.record.value))
        } yield assert(kvOut)(isSome(equalTo("key2-3" -> "msg2-3")))
      },
      test("restart from the committed position") {
        val data = (1 to 10).toList.map(i => s"key$i" -> s"msg$i")
        for {
          _ <- produceMany("topic1", 0, data)
          firstResults <- for {
                            results <- Consumer
                                         .subscribeAnd(Subscription.Topics(Set("topic1")))
                                         .partitionedStream(Serde.string, Serde.string)
                                         .filter(_._1 == new TopicPartition("topic1", 0))
                                         .flatMap(_._2)
                                         .take(5)
                                         .transduce(ZSink.collectAllN[CommittableRecord[String, String]](5))
                                         .mapConcatZIO { committableRecords =>
                                           val records = committableRecords.map(_.record)
                                           val offsetBatch =
                                             committableRecords.foldLeft(OffsetBatch.empty)(_ merge _.offset)

                                           offsetBatch.commit.as(records)
                                         }
                                         .runCollect
                                         .provideSomeLayer[Kafka](
                                           consumer("first", Some("group1"))
                                         )
                          } yield results
          secondResults <- for {
                             results <- Consumer
                                          .subscribeAnd(Subscription.Topics(Set("topic1")))
                                          .partitionedStream(Serde.string, Serde.string)
                                          .flatMap(_._2)
                                          .take(5)
                                          .transduce(ZSink.collectAllN[CommittableRecord[String, String]](20))
                                          .mapConcatZIO { committableRecords =>
                                            val records = committableRecords.map(_.record)
                                            val offsetBatch =
                                              committableRecords.foldLeft(OffsetBatch.empty)(_ merge _.offset)

                                            offsetBatch.commit.as(records)
                                          }
                                          .runCollect
                                          .provideSomeLayer[Kafka](
                                            consumer("second", Some("group1"))
                                          )
                           } yield results
        } yield assert((firstResults ++ secondResults).map(rec => rec.key() -> rec.value()).toList)(equalTo(data))
      },
      test("partitionedStream emits messages for each partition in a separate stream") {
        val nrMessages   = 50
        val nrPartitions = 5

        for {
          // Produce messages on several partitions
          topic <- randomTopic
          group <- randomGroup
<<<<<<< HEAD
          _     <- ZIO.attempt(EmbeddedKafka.createCustomTopic(topic, partitions = nrPartitions))
          _ <- ZIO.foreachDiscard(1 to nrMessages) { i =>
=======
          _     <- Task.attempt(EmbeddedKafka.createCustomTopic(topic, partitions = nrPartitions))
          _ <- ZIO.foreach(1 to nrMessages) { i =>
>>>>>>> a4cda972
                 produceMany(topic, partition = i % nrPartitions, kvs = List(s"key$i" -> s"msg$i"))
               }

          // Consume messages
          messagesReceived <- ZIO.foreach((0 until nrPartitions).toList)(i => Ref.make[Int](0).map(i -> _)).map(_.toMap)
          subscription = Subscription.topics(topic)
          fib <- Consumer
                   .subscribeAnd(subscription)
                   .partitionedStream(Serde.string, Serde.string)
                   .flatMapPar(nrPartitions) { case (_, partition) =>
                     partition
                       .mapZIO(record => messagesReceived(record.partition).update(_ + 1).as(record))
                   }
                   .take(nrMessages.toLong)
                   .runDrain
                   .provideSomeLayer[Kafka](consumer("client3", Some(group)))
                   .fork
          _                    <- fib.join
          messagesPerPartition <- ZIO.foreach(messagesReceived.values)(_.get)

        } yield assert(messagesPerPartition)(forall(equalTo(nrMessages / nrPartitions)))
      },
      test("fail when the consuming effect produces a failure") {
        val topic        = "consumeWith3"
        val subscription = Subscription.Topics(Set(topic))
        val nrMessages   = 10
        val messages     = (1 to nrMessages).toList.map(i => (s"key$i", s"msg$i"))

        for {
          _ <- produceMany(topic, messages)
          consumeResult <- consumeWithStrings("client3", Some("group3"), subscription) { case (_, _) =>
                             ZIO.die(new IllegalArgumentException("consumeWith failure"))
                           }.exit
        } yield consumeResult.fold(
          _ => assertCompletes,
          _ => assert("result")(equalTo("Expected consumeWith to fail"))
        )
      } @@ timeout(10.seconds),
      test("stopConsumption must stop the stream") {
        for {
          topic         <- randomTopic
          group         <- randomGroup
          keepProducing <- Ref.make(true)
          _             <- (produceOne(topic, "key", "value") *> keepProducing.get).repeatWhile(b => b).fork
          _ <- Consumer
                 .subscribeAnd(Subscription.topics(topic))
                 .plainStream(Serde.string, Serde.string)
                 .zipWithIndex
                 .tap { case (_, idx) => Consumer.stopConsumption.when(idx == 3) }
                 .runDrain
                 .provideSomeLayer[Kafka](
                   consumer("client150", Some(group))
                 ) *> keepProducing
                 .set(false)
        } yield assertCompletes
      },
      test("process outstanding commits after a graceful shutdown") {
        val kvs   = (1 to 100).toList.map(i => (s"key$i", s"msg$i"))
        val topic = "test-outstanding-commits"
        for {
          group            <- randomGroup
          _                <- produceMany(topic, kvs)
          messagesReceived <- Ref.make[Int](0)
          offset <- (Consumer
                      .subscribeAnd(Subscription.topics(topic))
                      .plainStream(Serde.string, Serde.string)
                      .mapZIO { record =>
                        for {
                          nr <- messagesReceived.updateAndGet(_ + 1)
                          _  <- Consumer.stopConsumption.when(nr == 1)
                        } yield record.offset
                      }
                      .transduce(Consumer.offsetBatches)
                      .mapZIO(_.commit)
                      .runDrain *>
                      Consumer.committed(Set(new TopicPartition(topic, 0))).map(_.values.head))
                      .provideSomeLayer[Kafka](consumer("client150", Some(group)))
        } yield assert(offset.map(_.offset))(isSome(isLessThanEqualTo(10L)))
      } @@ TestAspect.ignore, // Not sure how to test this currently
      test("offset batching collects the latest offset for all partitions") {
        val nrMessages   = 50
        val nrPartitions = 5

        for {
          // Produce messages on several partitions
          topic <- randomTopic
          group <- randomGroup
<<<<<<< HEAD
          _     <- ZIO.attempt(EmbeddedKafka.createCustomTopic(topic, partitions = nrPartitions))
          _ <- ZIO.foreachDiscard(1 to nrMessages) { i =>
=======
          _     <- Task.attempt(EmbeddedKafka.createCustomTopic(topic, partitions = nrPartitions))
          _ <- ZIO.foreach(1 to nrMessages) { i =>
>>>>>>> a4cda972
                 produceMany(topic, partition = i % nrPartitions, kvs = List(s"key$i" -> s"msg$i"))
               }

          // Consume messages
          messagesReceived <- ZIO.foreach((0 until nrPartitions).toList)(i => Ref.make[Int](0).map(i -> _)).map(_.toMap)
          subscription = Subscription.topics(topic)
          offsets <- (Consumer
                       .subscribeAnd(subscription)
                       .partitionedStream(Serde.string, Serde.string)
                       .flatMapPar(nrPartitions)(_._2.map(_.offset))
                       .take(nrMessages.toLong)
                       .transduce(Consumer.offsetBatches)
                       .take(1)
                       .mapZIO(_.commit)
                       .runDrain *>
                       Consumer.committed((0 until nrPartitions).map(new TopicPartition(topic, _)).toSet))
                       .provideSomeLayer[Kafka](consumer("client3", Some(group)))
        } yield assert(offsets.values.map(_.map(_.offset)))(forall(isSome(equalTo(nrMessages.toLong / nrPartitions))))
      },
      test("handle rebalancing by completing topic-partition streams") {
        val nrMessages   = 50
        val nrPartitions = 6

        for {
          // Produce messages on several partitions
          topic <- randomTopic
          group <- randomGroup
<<<<<<< HEAD
          _     <- ZIO.attempt(EmbeddedKafka.createCustomTopic(topic, partitions = nrPartitions))
          _ <- ZIO.foreachDiscard(1 to nrMessages) { i =>
=======
          _     <- Task.attempt(EmbeddedKafka.createCustomTopic(topic, partitions = nrPartitions))
          _ <- ZIO.foreach(1 to nrMessages) { i =>
>>>>>>> a4cda972
                 produceMany(topic, partition = i % nrPartitions, kvs = List(s"key$i" -> s"msg$i"))
               }

          // Consume messages
          subscription = Subscription.topics(topic)
          consumer1 <- Consumer
                         .subscribeAnd(subscription)
                         .partitionedStream(Serde.string, Serde.string)
                         .flatMapPar(nrPartitions) { case (tp, partition) =>
                           ZStream
                             .fromZIO(partition.runDrain)
                             .as(tp)
                         }
                         .take(nrPartitions.toLong / 2)
                         .runDrain
                         .provideSomeLayer[Kafka](consumer("client1", Some(group)))
                         .fork
          _ <- Live.live(ZIO.sleep(5.seconds))
          consumer2 <- Consumer
                         .subscribeAnd(subscription)
                         .partitionedStream(Serde.string, Serde.string)
                         .take(nrPartitions.toLong / 2)
                         .runDrain
                         .provideSomeLayer[Kafka](consumer("client2", Some(group)))
                         .fork
          _ <- consumer1.join
          _ <- consumer2.join
        } yield assertCompletes
      },
      test("produce diagnostic events when rebalancing") {
        val nrMessages   = 50
        val nrPartitions = 6

        ZIO.scoped {
          Diagnostics.SlidingQueue
            .make()
            .flatMap { diagnostics =>
              for {
                // Produce messages on several partitions
                topic <- randomTopic
                group <- randomGroup
<<<<<<< HEAD
                _     <- ZIO.attempt(EmbeddedKafka.createCustomTopic(topic, partitions = nrPartitions))
                _ <- ZIO.foreachDiscard(1 to nrMessages) { i =>
=======
                _     <- Task.attempt(EmbeddedKafka.createCustomTopic(topic, partitions = nrPartitions))
                _ <- ZIO.foreach(1 to nrMessages) { i =>
>>>>>>> a4cda972
                       produceMany(topic, partition = i % nrPartitions, kvs = List(s"key$i" -> s"msg$i"))
                     }

                // Consume messages
                subscription = Subscription.topics(topic)
                consumer1 <- Consumer
                               .subscribeAnd(subscription)
                               .partitionedStream(Serde.string, Serde.string)
                               .flatMapPar(nrPartitions) { case (tp, partition) =>
                                 ZStream
                                   .fromZIO(partition.runDrain)
                                   .as(tp)
                               }
                               .take(nrPartitions.toLong / 2)
                               .runDrain
<<<<<<< HEAD
                               .provideSomeLayer[Kafka](
=======
                               .provideSomeLayer[Kafka with Clock](
>>>>>>> a4cda972
                                 consumer("client1", Some(group), diagnostics = diagnostics)
                               )
                               .fork
                diagnosticStream <- ZStream
                                      .fromQueue(diagnostics.queue)
                                      .collect { case rebalance: DiagnosticEvent.Rebalance => rebalance }
                                      .runCollect
                                      .fork
                _ <- ZIO.sleep(5.seconds)
                consumer2 <- Consumer
                               .subscribeAnd(subscription)
                               .partitionedStream(Serde.string, Serde.string)
                               .take(nrPartitions.toLong / 2)
                               .runDrain
<<<<<<< HEAD
                               .provideSomeLayer[Kafka](consumer("client2", Some(group)))
=======
                               .provideSomeLayer[Kafka with Clock](consumer("client2", Some(group)))
>>>>>>> a4cda972
                               .fork
                _ <- consumer1.join
                _ <- consumer1.join
                _ <- consumer2.join
              } yield diagnosticStream.join
            }
        }.flatten
          .map(diagnosticEvents => assert(diagnosticEvents.size)(isGreaterThanEqualTo(2)))
      },
      test("support manual seeking") {
        val nrRecords        = 10
        val data             = (1 to nrRecords).toList.map(i => s"key$i" -> s"msg$i")
        val manualOffsetSeek = 3

        for {
          topic <- randomTopic
          _     <- produceMany(topic, 0, data)
          // Consume 5 records to have the offset committed at 5
          _ <- Consumer
                 .subscribeAnd(Subscription.topics(topic))
                 .plainStream(Serde.string, Serde.string)
                 .take(5)
                 .transduce(ZSink.collectAllN[CommittableRecord[String, String]](5))
                 .mapConcatZIO { committableRecords =>
                   val records = committableRecords.map(_.record)
                   val offsetBatch =
                     committableRecords.foldLeft(OffsetBatch.empty)(_ merge _.offset)

                   offsetBatch.commit.as(records)
                 }
                 .runCollect
                 .provideSomeLayer[Kafka](consumer("client1", Some("group1")))
          // Start a new consumer with manual offset before the committed offset
          offsetRetrieval = OffsetRetrieval.Manual(tps => ZIO.attempt(tps.map(_ -> manualOffsetSeek.toLong).toMap))
          secondResults <- Consumer
                             .subscribeAnd(Subscription.topics(topic))
                             .plainStream(Serde.string, Serde.string)
                             .take(nrRecords.toLong - manualOffsetSeek)
                             .map(_.record)
                             .runCollect
                             .provideSomeLayer[Kafka](
                               consumer("client2", Some("group1"), offsetRetrieval = offsetRetrieval)
                             )
          // Check that we only got the records starting from the manually seek'd offset
        } yield assert(secondResults.map(rec => rec.key() -> rec.value()).toList)(equalTo(data.drop(manualOffsetSeek)))
      },
      test("commit offsets for all consumed messages") {
        val topic        = "consumeWith2"
        val subscription = Subscription.Topics(Set(topic))
        val nrMessages   = 50
        val messages     = (1 to nrMessages).toList.map(i => (s"key$i", s"msg$i"))

        def consumeIt(messagesReceived: Ref[List[(String, String)]], done: Promise[Nothing, Unit]) =
          consumeWithStrings("client3", Some("group3"), subscription)({ (key, value) =>
            for {
              messagesSoFar <- messagesReceived.updateAndGet(_ :+ (key -> value))
              _             <- Task.when(messagesSoFar.size == nrMessages)(done.succeed(()))
<<<<<<< HEAD
            } yield ()
=======
            } yield ())
>>>>>>> a4cda972
          }).fork

        for {
          done             <- Promise.make[Nothing, Unit]
          messagesReceived <- Ref.make(List.empty[(String, String)])
          _                <- produceMany(topic, messages)
          fib              <- consumeIt(messagesReceived, done)
          _ <-
            done.await *> Live
              .live(
                ZIO.sleep(3.seconds)
              ) // TODO the sleep is necessary for the outstanding commits to be flushed. Maybe we can fix that another way
          _ <- fib.interrupt
          _ <- produceOne(topic, "key-new", "msg-new")
          newMessage <- (Consumer.subscribe(subscription) *> Consumer
                          .plainStream(Serde.string, Serde.string)
                          .take(1)
                          .map(r => (r.record.key(), r.record.value()))
                          .run(ZSink.collectAll[(String, String)])
                          .map(_.head)
                          .orDie)
                          .provideSomeLayer[Kafka](consumer("client3", Some("group3")))
          consumedMessages <- messagesReceived.get
        } yield assert(consumedMessages)(contains(newMessage).negate)
      },
      test("partitions for topic doesn't fail if doesn't exist") {
        for {
          topic  <- randomTopic
          group  <- randomGroup
          client <- randomThing("client")
          partitions <- Consumer
                          .partitionsFor(topic)
                          .provideSomeLayer[Kafka](
                            consumer(client, Some(group), allowAutoCreateTopics = false)
                          )
        } yield assert(partitions)(isEmpty)
      },
      // Test backported from fs2-kafka: https://github.com/fd4s/fs2-kafka/blob/1bd0c1f3d46b543277fce1a3cc743154c162ef09/modules/core/src/test/scala/fs2/kafka/KafkaConsumerSpec.scala#L592
      test("should close old stream during rebalancing under load") {
        val nrMessages   = 50000
        val nrPartitions = 3
        val partitions   = (0 until nrPartitions).toList
        val waitTimeout  = 15.seconds

        final case class ValidAssignmentsNotSeen(st: String) extends RuntimeException(s"Valid assignment not seen: $st")

        def run(instance: Int, topic: String, allAssignments: Ref[Map[Int, List[Int]]]) = {
          val subscription = Subscription.topics(topic)
          Consumer
            .subscribeAnd(subscription)
            .partitionedStream(Serde.string, Serde.string)
            .map { case (tp, partStream) =>
              val registerAssignment = ZStream.fromZIO(allAssignments.update { current =>
                current.get(instance) match {
                  case Some(currentList) => current.updated(instance, currentList :+ tp.partition())
                  case None              => current.updated(instance, List(tp.partition()))
                }
              })
              val deregisterAssignment = ZStream.fromZIO(allAssignments.update({ current =>
                current.get(instance) match {
                  case Some(currentList) =>
                    val idx = currentList.indexOf(tp.partition())
                    if (idx != -1) current.updated(instance, currentList.patch(idx, Nil, 1))
                    else current
                  case None => current
                }
              }))

              registerAssignment.drain ++ partStream.fixed(10.millis) ++ deregisterAssignment.drain
            }
            .flattenParUnbounded()
            .runDrain
        }

        def checkAssignments(allAssignments: Ref[Map[Int, List[Int]]])(instances: Set[Int]) =
          ZStream
            .repeatZIOWithSchedule(allAssignments.get, Schedule.spaced(30.millis))
            .filter { state =>
              state.keySet == instances &&
              instances.forall(instance => state.get(instance).exists(_.nonEmpty)) &&
              state.values.toList.flatten.sorted == partitions
            }
            .runHead
            .timeout(waitTimeout)
            .someOrElseZIO(allAssignments.get.map(as => ValidAssignmentsNotSeen(as.toString)).flip)

        for {
          // Produce messages on several partitions
          topic          <- randomTopic
          group          <- randomGroup
          client1        <- randomThing("client-1")
          client2        <- randomThing("client-2")
          client3        <- randomThing("client-3")
          _              <- Task.fromTry(EmbeddedKafka.createCustomTopic(topic, partitions = nrPartitions))
          _              <- produceMany(topic, kvs = (0 until nrMessages).map(n => s"key-$n" -> s"value->$n"))
          allAssignments <- Ref.make(Map.empty[Int, List[Int]])
          check = checkAssignments(allAssignments)(_)
          fiber0 <- run(0, topic, allAssignments)
                      .provideSomeLayer[Kafka](
                        consumer(
                          client1,
                          Some(group),
                          offsetRetrieval = OffsetRetrieval.Auto(reset = AutoOffsetStrategy.Earliest)
                        )
                      )
                      .fork
          _ <- check(Set(0))
          fiber1 <- run(1, topic, allAssignments)
                      .provideSomeLayer[Kafka](
                        consumer(
                          client2,
                          Some(group),
                          offsetRetrieval = OffsetRetrieval.Auto(reset = AutoOffsetStrategy.Earliest)
                        )
                      )
                      .fork
          _ <- check(Set(0, 1))
          fiber2 <- run(2, topic, allAssignments)
                      .provideSomeLayer[Kafka](
                        consumer(
                          client3,
                          Some(group),
                          offsetRetrieval = OffsetRetrieval.Auto(reset = AutoOffsetStrategy.Earliest)
                        )
                      )
                      .fork
          _ <- check(Set(0, 1, 2))
          _ <- fiber2.interrupt
          _ <- allAssignments.update(_ - 2)
          _ <- check(Set(0, 1))
          _ <- fiber1.interrupt
          _ <- allAssignments.update(_ - 1)
          _ <- check(Set(0))
          _ <- fiber0.interrupt
        } yield assertCompletes
      }
    ).provideSomeLayerShared[TestEnvironment with Kafka](
      producer.mapError(TestFailure.fail)
    ) @@ withLiveClock @@ timeout(180.seconds)
}<|MERGE_RESOLUTION|>--- conflicted
+++ resolved
@@ -201,13 +201,8 @@
           // Produce messages on several partitions
           topic <- randomTopic
           group <- randomGroup
-<<<<<<< HEAD
-          _     <- ZIO.attempt(EmbeddedKafka.createCustomTopic(topic, partitions = nrPartitions))
-          _ <- ZIO.foreachDiscard(1 to nrMessages) { i =>
-=======
           _     <- Task.attempt(EmbeddedKafka.createCustomTopic(topic, partitions = nrPartitions))
           _ <- ZIO.foreach(1 to nrMessages) { i =>
->>>>>>> a4cda972
                  produceMany(topic, partition = i % nrPartitions, kvs = List(s"key$i" -> s"msg$i"))
                }
 
@@ -295,13 +290,8 @@
           // Produce messages on several partitions
           topic <- randomTopic
           group <- randomGroup
-<<<<<<< HEAD
-          _     <- ZIO.attempt(EmbeddedKafka.createCustomTopic(topic, partitions = nrPartitions))
-          _ <- ZIO.foreachDiscard(1 to nrMessages) { i =>
-=======
           _     <- Task.attempt(EmbeddedKafka.createCustomTopic(topic, partitions = nrPartitions))
           _ <- ZIO.foreach(1 to nrMessages) { i =>
->>>>>>> a4cda972
                  produceMany(topic, partition = i % nrPartitions, kvs = List(s"key$i" -> s"msg$i"))
                }
 
@@ -329,13 +319,8 @@
           // Produce messages on several partitions
           topic <- randomTopic
           group <- randomGroup
-<<<<<<< HEAD
-          _     <- ZIO.attempt(EmbeddedKafka.createCustomTopic(topic, partitions = nrPartitions))
-          _ <- ZIO.foreachDiscard(1 to nrMessages) { i =>
-=======
           _     <- Task.attempt(EmbeddedKafka.createCustomTopic(topic, partitions = nrPartitions))
           _ <- ZIO.foreach(1 to nrMessages) { i =>
->>>>>>> a4cda972
                  produceMany(topic, partition = i % nrPartitions, kvs = List(s"key$i" -> s"msg$i"))
                }
 
@@ -377,13 +362,8 @@
                 // Produce messages on several partitions
                 topic <- randomTopic
                 group <- randomGroup
-<<<<<<< HEAD
-                _     <- ZIO.attempt(EmbeddedKafka.createCustomTopic(topic, partitions = nrPartitions))
-                _ <- ZIO.foreachDiscard(1 to nrMessages) { i =>
-=======
                 _     <- Task.attempt(EmbeddedKafka.createCustomTopic(topic, partitions = nrPartitions))
                 _ <- ZIO.foreach(1 to nrMessages) { i =>
->>>>>>> a4cda972
                        produceMany(topic, partition = i % nrPartitions, kvs = List(s"key$i" -> s"msg$i"))
                      }
 
@@ -399,11 +379,7 @@
                                }
                                .take(nrPartitions.toLong / 2)
                                .runDrain
-<<<<<<< HEAD
                                .provideSomeLayer[Kafka](
-=======
-                               .provideSomeLayer[Kafka with Clock](
->>>>>>> a4cda972
                                  consumer("client1", Some(group), diagnostics = diagnostics)
                                )
                                .fork
@@ -418,11 +394,7 @@
                                .partitionedStream(Serde.string, Serde.string)
                                .take(nrPartitions.toLong / 2)
                                .runDrain
-<<<<<<< HEAD
                                .provideSomeLayer[Kafka](consumer("client2", Some(group)))
-=======
-                               .provideSomeLayer[Kafka with Clock](consumer("client2", Some(group)))
->>>>>>> a4cda972
                                .fork
                 _ <- consumer1.join
                 _ <- consumer1.join
@@ -480,11 +452,7 @@
             for {
               messagesSoFar <- messagesReceived.updateAndGet(_ :+ (key -> value))
               _             <- Task.when(messagesSoFar.size == nrMessages)(done.succeed(()))
-<<<<<<< HEAD
             } yield ()
-=======
-            } yield ())
->>>>>>> a4cda972
           }).fork
 
         for {
