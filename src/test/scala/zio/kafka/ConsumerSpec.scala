--- conflicted
+++ resolved
@@ -14,26 +14,17 @@
 import zio.test.TestAspect._
 import zio.test._
 
-<<<<<<< HEAD
 object ConsumerSpec extends ZIOSpecWithKafka {
   override val kafkaPrefix: String = "consumespec"
 
   override def spec: ZSpec[TestEnvironment with Kafka, Throwable] =
-=======
-object ConsumerSpec extends ZIOSpecDefault {
-  override def spec: ZSpec[TestEnvironment with Scope, Throwable] =
->>>>>>> 9f4508bb
     suite("Consumer Streaming")(
       test("export metrics") {
         for {
           client <- randomClient
           group  <- randomGroup
           metrics <- Consumer.metrics
-<<<<<<< HEAD
                        .provideSomeLayer[Kafka](consumer(client, Some(group)))
-=======
-                       .provideSomeLayer[Kafka with Clock](consumer("client150", Some("group1289")))
->>>>>>> 9f4508bb
         } yield assert(metrics)(isNonEmpty)
       },
       test("plainStream emits messages for a topic subscription") {
@@ -50,11 +41,7 @@
                        .plainStream(Serde.string, Serde.string)
                        .take(5)
                        .runCollect
-<<<<<<< HEAD
                        .provideSomeLayer[Kafka](consumer(client, Some(group)))
-=======
-                       .provideSomeLayer[Kafka with Clock](consumer("client150", Some("group150")))
->>>>>>> 9f4508bb
           kvOut = records.map(r => (r.record.key, r.record.value)).toList
         } yield assert(kvOut)(equalTo(kvs))
       },
@@ -73,11 +60,7 @@
                      .take(100)
                      .mapChunks(c => Chunk(c.size))
                      .runCollect
-<<<<<<< HEAD
                      .provideSomeLayer[Kafka](consumer(client, Some(group)))
-=======
-                     .provideSomeLayer[Kafka with Clock](consumer("client150", Some("group1289")))
->>>>>>> 9f4508bb
         } yield assert(sizes)(forall(isGreaterThan(1)))
       },
       test("Consumer.subscribeAnd works properly") {
@@ -94,11 +77,7 @@
                        .plainStream(Serde.string, Serde.string)
                        .take(5)
                        .runCollect
-<<<<<<< HEAD
                        .provideSomeLayer[Kafka](consumer(client, Some(group)))
-=======
-                       .provideSomeLayer[Kafka with Clock](consumer("client160", Some("group160")))
->>>>>>> 9f4508bb
           kvOut = records.map(r => (r.record.key, r.record.value)).toList
         } yield assert(kvOut)(equalTo(kvs))
       },
@@ -116,11 +95,7 @@
               .plainStream(Serde.string, Serde.string)
               .take(5)
               .runCollect
-<<<<<<< HEAD
               .provideSomeLayer[Kafka](consumer(clientId = client))
-=======
-              .provideSomeLayer[Kafka with Clock](consumer(clientId = "client161"))
->>>>>>> 9f4508bb
           kvOut = records.map(r => (r.record.key, r.record.value)).toList
         } yield assert(kvOut)(equalTo(kvs))
       },
@@ -138,11 +113,7 @@
                        .plainStream(Serde.string, Serde.string)
                        .take(100)
                        .runCollect
-<<<<<<< HEAD
                        .provideSomeLayer[Kafka](consumer(client, Some(group)))
-=======
-                       .provideSomeLayer[Kafka with Clock](consumer("client170", Some("group170")))
->>>>>>> 9f4508bb
           kvOut = records.map(r => (r.record.key, r.record.value)).toList
         } yield assert(kvOut)(equalTo(kvs))
       },
@@ -158,11 +129,7 @@
                        .plainStream(Serde.string, Serde.string)
                        .take(5)
                        .runCollect
-<<<<<<< HEAD
                        .provideSomeLayer[Kafka](consumer(client, Some(group)))
-=======
-                       .provideSomeLayer[Kafka with Clock](consumer("client150", Some("group150")))
->>>>>>> 9f4508bb
           kvOut = records.map(r => (r.record.key, r.record.value)).toList
         } yield assert(kvOut)(equalTo(kvs))
       },
@@ -171,12 +138,9 @@
         val topic        = "manual-topic0"
 
         for {
-<<<<<<< HEAD
-          client <- randomClient
-          group  <- randomGroup
-
-=======
->>>>>>> 9f4508bb
+          client <- randomClient
+          group  <- randomGroup
+
           _ <- ZIO.succeed(EmbeddedKafka.createCustomTopic(topic, partitions = nrPartitions))
           _ <- ZIO.foreach(1 to nrPartitions) { i =>
                  produceMany(topic, partition = i % nrPartitions, kvs = List(s"key$i" -> s"msg$i"))
@@ -186,11 +150,7 @@
                       .plainStream(Serde.string, Serde.string)
                       .take(1)
                       .runHead
-<<<<<<< HEAD
                       .provideSomeLayer[Kafka](consumer(client, Some(group)))
-=======
-                      .provideSomeLayer[Kafka with Clock](consumer("client150", Some("group150")))
->>>>>>> 9f4508bb
           kvOut = record.map(r => (r.record.key, r.record.value))
         } yield assert(kvOut)(isSome(equalTo("key2" -> "msg2")))
       },
@@ -201,16 +161,11 @@
         val manualOffsetSeek = 3
 
         for {
-<<<<<<< HEAD
           client <- randomClient
           group  <- randomGroup
 
           _ <- ZIO.succeed(EmbeddedKafka.createCustomTopic(topic, partitions = nrPartitions))
           _ <- ZIO.foreachDiscard(1 to nrPartitions) { i =>
-=======
-          _ <- ZIO.succeed(EmbeddedKafka.createCustomTopic(topic, partitions = nrPartitions))
-          _ <- ZIO.foreach(1 to nrPartitions) { i =>
->>>>>>> 9f4508bb
                  produceMany(topic, partition = i % nrPartitions, kvs = (0 to 9).map(j => s"key$i-$j" -> s"msg$i-$j"))
                }
           offsetRetrieval = OffsetRetrieval.Manual(tps => ZIO.attempt(tps.map(_ -> manualOffsetSeek.toLong).toMap))
@@ -219,13 +174,8 @@
                       .plainStream(Serde.string, Serde.string)
                       .take(1)
                       .runHead
-<<<<<<< HEAD
                       .provideSomeLayer[Kafka](
                         consumer(client, Some(group), offsetRetrieval = offsetRetrieval)
-=======
-                      .provideSomeLayer[Kafka with Clock](
-                        consumer("client150", Some("group150"), offsetRetrieval = offsetRetrieval)
->>>>>>> 9f4508bb
                       )
           kvOut = record.map(r => (r.record.key, r.record.value))
         } yield assert(kvOut)(isSome(equalTo("key2-3" -> "msg2-3")))
@@ -255,13 +205,8 @@
                                            offsetBatch.commit.as(records)
                                          }
                                          .runCollect
-<<<<<<< HEAD
                                          .provideSomeLayer[Kafka](
                                            consumer(first, Some(group))
-=======
-                                         .provideSomeLayer[Kafka with Clock](
-                                           consumer("first", Some("group1"))
->>>>>>> 9f4508bb
                                          )
                           } yield results
           secondResults <- for {
@@ -279,13 +224,8 @@
                                             offsetBatch.commit.as(records)
                                           }
                                           .runCollect
-<<<<<<< HEAD
                                           .provideSomeLayer[Kafka](
                                             consumer(second, Some(group))
-=======
-                                          .provideSomeLayer[Kafka with Clock](
-                                            consumer("second", Some("group1"))
->>>>>>> 9f4508bb
                                           )
                            } yield results
         } yield assert((firstResults ++ secondResults).map(rec => rec.key() -> rec.value()).toList)(equalTo(data))
@@ -296,17 +236,11 @@
 
         for {
           // Produce messages on several partitions
-<<<<<<< HEAD
           topic  <- randomTopic
           group  <- randomGroup
           client <- randomClient
 
           _ <- Task.attempt(EmbeddedKafka.createCustomTopic(topic, partitions = nrPartitions))
-=======
-          topic <- randomTopic
-          group <- randomGroup
-          _     <- Task.attempt(EmbeddedKafka.createCustomTopic(topic, partitions = nrPartitions))
->>>>>>> 9f4508bb
           _ <- ZIO.foreach(1 to nrMessages) { i =>
                  produceMany(topic, partition = i % nrPartitions, kvs = List(s"key$i" -> s"msg$i"))
                }
@@ -323,11 +257,7 @@
                    }
                    .take(nrMessages.toLong)
                    .runDrain
-<<<<<<< HEAD
                    .provideSomeLayer[Kafka](consumer(client, Some(group)))
-=======
-                   .provideSomeLayer[Kafka with Clock](consumer("client3", Some(group)))
->>>>>>> 9f4508bb
                    .fork
           _                    <- fib.join
           messagesPerPartition <- ZIO.foreach(messagesReceived.values)(_.get)
@@ -335,15 +265,8 @@
         } yield assert(messagesPerPartition)(forall(equalTo(nrMessages / nrPartitions)))
       },
       test("fail when the consuming effect produces a failure") {
-<<<<<<< HEAD
         val nrMessages = 10
         val messages   = (1 to nrMessages).toList.map(i => (s"key$i", s"msg$i"))
-=======
-        val topic        = "consumeWith3"
-        val subscription = Subscription.Topics(Set(topic))
-        val nrMessages   = 10
-        val messages     = (1 to nrMessages).toList.map(i => (s"key$i", s"msg$i"))
->>>>>>> 9f4508bb
 
         for {
           topic  <- randomTopic
@@ -351,13 +274,8 @@
           client <- randomClient
           subscription = Subscription.Topics(Set(topic))
           _ <- produceMany(topic, messages)
-<<<<<<< HEAD
           consumeResult <- consumeWithStrings(client, Some(group), subscription) { case (_, _) =>
                              ZIO.die(new IllegalArgumentException("consumeWith failure"))
-=======
-          consumeResult <- consumeWithStrings("client3", Some("group3"), subscription) { case (_, _) =>
-                             ZIO.fail(new IllegalArgumentException("consumeWith failure")).orDie
->>>>>>> 9f4508bb
                            }.exit
         } yield consumeResult.fold(
           _ => assertCompletes,
@@ -378,13 +296,8 @@
                  .zipWithIndex
                  .tap { case (_, idx) => Consumer.stopConsumption.when(idx == 3) }
                  .runDrain
-<<<<<<< HEAD
                  .provideSomeLayer[Kafka](
                    consumer(client, Some(group))
-=======
-                 .provideSomeLayer[Kafka with Clock](
-                   consumer("client150", Some(group))
->>>>>>> 9f4508bb
                  ) *> keepProducing
                  .set(false)
         } yield assertCompletes
@@ -410,11 +323,7 @@
                       .mapZIO(_.commit)
                       .runDrain *>
                       Consumer.committed(Set(new TopicPartition(topic, 0))).map(_.values.head))
-<<<<<<< HEAD
                       .provideSomeLayer[Kafka](consumer(client, Some(group)))
-=======
-                      .provideSomeLayer[Kafka with Clock](consumer("client150", Some(group)))
->>>>>>> 9f4508bb
         } yield assert(offset.map(_.offset))(isSome(isLessThanEqualTo(10L)))
       } @@ TestAspect.ignore, // Not sure how to test this currently
       test("offset batching collects the latest offset for all partitions") {
@@ -423,16 +332,10 @@
 
         for {
           // Produce messages on several partitions
-<<<<<<< HEAD
           topic  <- randomTopic
           group  <- randomGroup
           client <- randomClient
           _      <- Task.attempt(EmbeddedKafka.createCustomTopic(topic, partitions = nrPartitions))
-=======
-          topic <- randomTopic
-          group <- randomGroup
-          _     <- Task.attempt(EmbeddedKafka.createCustomTopic(topic, partitions = nrPartitions))
->>>>>>> 9f4508bb
           _ <- ZIO.foreach(1 to nrMessages) { i =>
                  produceMany(topic, partition = i % nrPartitions, kvs = List(s"key$i" -> s"msg$i"))
                }
@@ -450,11 +353,7 @@
                        .mapZIO(_.commit)
                        .runDrain *>
                        Consumer.committed((0 until nrPartitions).map(new TopicPartition(topic, _)).toSet))
-<<<<<<< HEAD
                        .provideSomeLayer[Kafka](consumer(client, Some(group)))
-=======
-                       .provideSomeLayer[Kafka with Clock](consumer("client3", Some(group)))
->>>>>>> 9f4508bb
         } yield assert(offsets.values.map(_.map(_.offset)))(forall(isSome(equalTo(nrMessages.toLong / nrPartitions))))
       },
       test("handle rebalancing by completing topic-partition streams") {
@@ -463,18 +362,12 @@
 
         for {
           // Produce messages on several partitions
-<<<<<<< HEAD
           topic   <- randomTopic
           group   <- randomGroup
           client1 <- randomClient
           client2 <- randomClient
 
           _ <- Task.attempt(EmbeddedKafka.createCustomTopic(topic, partitions = nrPartitions))
-=======
-          topic <- randomTopic
-          group <- randomGroup
-          _     <- Task.attempt(EmbeddedKafka.createCustomTopic(topic, partitions = nrPartitions))
->>>>>>> 9f4508bb
           _ <- ZIO.foreach(1 to nrMessages) { i =>
                  produceMany(topic, partition = i % nrPartitions, kvs = List(s"key$i" -> s"msg$i"))
                }
@@ -491,11 +384,7 @@
                          }
                          .take(nrPartitions.toLong / 2)
                          .runDrain
-<<<<<<< HEAD
                          .provideSomeLayer[Kafka](consumer(client1, Some(group)))
-=======
-                         .provideSomeLayer[Kafka with Clock](consumer("client1", Some(group)))
->>>>>>> 9f4508bb
                          .fork
           _ <- Live.live(ZIO.sleep(5.seconds))
           consumer2 <- Consumer
@@ -503,11 +392,7 @@
                          .partitionedStream(Serde.string, Serde.string)
                          .take(nrPartitions.toLong / 2)
                          .runDrain
-<<<<<<< HEAD
                          .provideSomeLayer[Kafka](consumer(client2, Some(group)))
-=======
-                         .provideSomeLayer[Kafka with Clock](consumer("client2", Some(group)))
->>>>>>> 9f4508bb
                          .fork
           _ <- consumer1.join
           _ <- consumer2.join
@@ -517,7 +402,6 @@
         val nrMessages   = 50
         val nrPartitions = 6
 
-<<<<<<< HEAD
         ZIO.scoped {
           Diagnostics.SlidingQueue
             .make()
@@ -570,53 +454,6 @@
             }
         }.flatten
           .map(diagnosticEvents => assert(diagnosticEvents.size)(isGreaterThanEqualTo(2)))
-=======
-        for {
-          diagnostics <- Diagnostics.SlidingQueue.make()
-          // Produce messages on several partitions
-          topic <- randomTopic
-          group <- randomGroup
-          _     <- Task.attempt(EmbeddedKafka.createCustomTopic(topic, partitions = nrPartitions))
-          _ <- ZIO.foreach(1 to nrMessages) { i =>
-                 produceMany(topic, partition = i % nrPartitions, kvs = List(s"key$i" -> s"msg$i"))
-               }
-
-          // Consume messages
-          subscription = Subscription.topics(topic)
-          consumer1 <- Consumer
-                         .subscribeAnd(subscription)
-                         .partitionedStream(Serde.string, Serde.string)
-                         .flatMapPar(nrPartitions) { case (tp, partition) =>
-                           ZStream
-                             .fromZIO(partition.runDrain)
-                             .as(tp)
-                         }
-                         .take(nrPartitions.toLong / 2)
-                         .runDrain
-                         .provideSomeLayer[Kafka with Clock](
-                           consumer("client1", Some(group), diagnostics = diagnostics)
-                         )
-                         .fork
-          diagnosticStream <- ZStream
-                                .fromQueue(diagnostics.queue)
-                                .collect { case rebalance: DiagnosticEvent.Rebalance => rebalance }
-                                .runCollect
-                                .fork
-          _ <- ZIO.sleep(5.seconds)
-          consumer2 <- Consumer
-                         .subscribeAnd(subscription)
-                         .partitionedStream(Serde.string, Serde.string)
-                         .take(nrPartitions.toLong / 2)
-                         .runDrain
-                         .provideSomeLayer[Kafka with Clock](consumer("client2", Some(group)))
-                         .fork
-          _                <- consumer1.join
-          _                <- consumer1.join
-          _                <- consumer2.join
-          _                <- diagnostics.queue.shutdown
-          diagnosticEvents <- diagnosticStream.join
-        } yield assert(diagnosticEvents.size)(isGreaterThanEqualTo(2))
->>>>>>> 9f4508bb
       },
       test("support manual seeking") {
         val nrRecords        = 10
@@ -644,11 +481,7 @@
                    offsetBatch.commit.as(records)
                  }
                  .runCollect
-<<<<<<< HEAD
                  .provideSomeLayer[Kafka](consumer(client1, Some(group)))
-=======
-                 .provideSomeLayer[Kafka with Clock](consumer("client1", Some("group1")))
->>>>>>> 9f4508bb
           // Start a new consumer with manual offset before the committed offset
           offsetRetrieval = OffsetRetrieval.Manual(tps => ZIO.attempt(tps.map(_ -> manualOffsetSeek.toLong).toMap))
           secondResults <- Consumer
@@ -657,19 +490,13 @@
                              .take(nrRecords.toLong - manualOffsetSeek)
                              .map(_.record)
                              .runCollect
-<<<<<<< HEAD
                              .provideSomeLayer[Kafka](
                                consumer(client2, Some(group), offsetRetrieval = offsetRetrieval)
-=======
-                             .provideSomeLayer[Kafka with Clock](
-                               consumer("client2", Some("group1"), offsetRetrieval = offsetRetrieval)
->>>>>>> 9f4508bb
                              )
           // Check that we only got the records starting from the manually seek'd offset
         } yield assert(secondResults.map(rec => rec.key() -> rec.value()).toList)(equalTo(data.drop(manualOffsetSeek)))
       },
       test("commit offsets for all consumed messages") {
-<<<<<<< HEAD
         val nrMessages = 50
         val messages   = (1 to nrMessages).toList.map(i => (s"key$i", s"msg$i"))
 
@@ -681,15 +508,6 @@
           done: Promise[Nothing, Unit]
         ) =
           consumeWithStrings(client, Some(group), subscription)({ (key, value) =>
-=======
-        val topic        = "consumeWith2"
-        val subscription = Subscription.Topics(Set(topic))
-        val nrMessages   = 50
-        val messages     = (1 to nrMessages).toList.map(i => (s"key$i", s"msg$i"))
-
-        def consumeIt(messagesReceived: Ref[List[(String, String)]], done: Promise[Nothing, Unit]) =
-          consumeWithStrings("client3", Some("group3"), subscription)({ (key, value) =>
->>>>>>> 9f4508bb
             for {
               messagesSoFar <- messagesReceived.updateAndGet(_ :+ (key -> value))
               _             <- Task.when(messagesSoFar.size == nrMessages)(done.succeed(()))
@@ -720,11 +538,7 @@
                           .run(ZSink.collectAll[(String, String)])
                           .map(_.head)
                           .orDie)
-<<<<<<< HEAD
                           .provideSomeLayer[Kafka](consumer(client, Some(group)))
-=======
-                          .provideSomeLayer[Kafka with Clock](consumer("client3", Some("group3")))
->>>>>>> 9f4508bb
           consumedMessages <- messagesReceived.get
         } yield assert(consumedMessages)(contains(newMessage).negate)
       },
@@ -735,11 +549,7 @@
           client <- randomClient
           partitions <- Consumer
                           .partitionsFor(topic)
-<<<<<<< HEAD
                           .provideSomeLayer[Kafka](
-=======
-                          .provideSomeLayer[Kafka with Clock](
->>>>>>> 9f4508bb
                             consumer(client, Some(group), allowAutoCreateTopics = false)
                           )
         } yield assert(partitions)(isEmpty)
@@ -805,11 +615,7 @@
           allAssignments <- Ref.make(Map.empty[Int, List[Int]])
           check = checkAssignments(allAssignments)(_)
           fiber0 <- run(0, topic, allAssignments)
-<<<<<<< HEAD
                       .provideSomeLayer[Kafka](
-=======
-                      .provideSomeLayer[Kafka with Clock](
->>>>>>> 9f4508bb
                         consumer(
                           client1,
                           Some(group),
@@ -819,11 +625,7 @@
                       .fork
           _ <- check(Set(0))
           fiber1 <- run(1, topic, allAssignments)
-<<<<<<< HEAD
                       .provideSomeLayer[Kafka](
-=======
-                      .provideSomeLayer[Kafka with Clock](
->>>>>>> 9f4508bb
                         consumer(
                           client2,
                           Some(group),
@@ -833,11 +635,7 @@
                       .fork
           _ <- check(Set(0, 1))
           fiber2 <- run(2, topic, allAssignments)
-<<<<<<< HEAD
                       .provideSomeLayer[Kafka](
-=======
-                      .provideSomeLayer[Kafka with Clock](
->>>>>>> 9f4508bb
                         consumer(
                           client3,
                           Some(group),
@@ -861,9 +659,12 @@
 
         for {
           // Produce messages on several partitions
-          topic <- randomTopic
-          group <- randomGroup
-          _     <- Task.fromTry(EmbeddedKafka.createCustomTopic(topic, partitions = nrPartitions))
+          topic   <- randomTopic
+          group   <- randomGroup
+          client1 <- randomClient
+          client2 <- randomClient
+
+          _ <- Task.fromTry(EmbeddedKafka.createCustomTopic(topic, partitions = nrPartitions))
           _ <- ZIO.foreachDiscard(1 to nrMessages) { i =>
                  produceMany(topic, partition = i % nrPartitions, kvs = List(s"key$i" -> s"msg$i"))
                }
@@ -892,8 +693,8 @@
                      }
                    )
                    .runDrain
-                   .provideSomeLayer[Kafka with Clock](
-                     consumer("client1", Some(group), restartStreamOnRebalancing = true)
+                   .provideSomeLayer[Kafka](
+                     consumer(client1, Some(group), restartStreamOnRebalancing = true)
                    )
                    .fork
           _ <- ZIO
@@ -914,8 +715,8 @@
                     .plainStream(Serde.string, Serde.string)
                     .take(20)
                     .runDrain
-                    .provideSomeLayer[Kafka with Clock](
-                      consumer("client2", Some(group))
+                    .provideSomeLayer[Kafka](
+                      consumer(client2, Some(group))
                     )
                     .fork
 
@@ -930,14 +731,7 @@
         } yield assert(messagesPerPartition0)(forall(equalTo(nrMessages / nrPartitions))) &&
           assert(messagesPerPartition)(forall(isGreaterThan(0) && isLessThanEqualTo(nrMessages / nrPartitions)))
       }
-<<<<<<< HEAD
     ).provideSomeLayerShared[TestEnvironment with Kafka](
       producer.mapError(TestFailure.fail)
     ) @@ withLiveClock @@ timeout(180.seconds)
-=======
-    ).provideSomeLayerShared[TestEnvironment with Scope](
-      ((Kafka.embedded >>> producer) ++ Kafka.embedded)
-        .mapError(TestFailure.fail) ++ Clock.live
-    ) @@ timeout(180.seconds)
->>>>>>> 9f4508bb
 }