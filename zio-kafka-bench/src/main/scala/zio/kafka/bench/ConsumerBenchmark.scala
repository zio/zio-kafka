--- conflicted
+++ resolved
@@ -35,11 +35,7 @@
   @Benchmark
   @BenchmarkMode(Array(Mode.AverageTime))
   def throughput(): Any = runZIO {
-<<<<<<< HEAD
     for {
-      client <- randomThing("client")
-      group  <- randomThing("group")
-
       counter <- Ref.make(0)
       _ <- Consumer
              .plainStream(Subscription.topics(topic1), Serde.byteArray, Serde.byteArray)
@@ -49,40 +45,20 @@
              .runDrain
              .provideSome[Kafka](
                consumer(
-                 client,
-                 Some(group),
+                 randomThing("client"),
+                 Some(randomThing("group")),
                  properties = Map(ConsumerConfig.MAX_POLL_RECORDS_CONFIG -> "1000")
                )
              )
              .timeoutFail(new RuntimeException("Timeout"))(30.seconds)
     } yield ()
-=======
-    Consumer
-      .plainStream(Subscription.topics(topic1), Serde.byteArray, Serde.byteArray)
-      .take(nrMessages.toLong)
-      .runDrain
-      .provideSome[Kafka](
-        consumer(
-          randomThing("client"),
-          Some(randomThing("group")),
-          properties = Map(ConsumerConfig.MAX_POLL_RECORDS_CONFIG -> "1000")
-        )
-      )
-      .timeoutFail(new RuntimeException("Timeout"))(30.seconds)
->>>>>>> cd86ac51
   }
 
   @Benchmark
   @BenchmarkMode(Array(Mode.AverageTime))
   def throughputWithCommits(): Any = runZIO {
     for {
-<<<<<<< HEAD
-      client <- randomThing("client")
-      group  <- randomThing("group")
-      _      <- ZIO.logDebug("test")
-
-=======
->>>>>>> cd86ac51
+      _       <- ZIO.logDebug("Starting test")
       counter <- Ref.make(0)
       _ <- ZIO.logAnnotate("consumer", "1") {
              Consumer
