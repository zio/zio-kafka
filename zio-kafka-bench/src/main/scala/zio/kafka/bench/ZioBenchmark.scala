package zio.kafka.bench
import org.openjdk.jmh.annotations.{ Setup, TearDown }
<<<<<<< HEAD
import zio._
=======
import zio.{ Runtime, Unsafe, ZIO, ZLayer }
>>>>>>> cd86ac51

import java.util.UUID

trait ZioBenchmark[Environment] {
  var runtime: Runtime.Scoped[Environment] = _

  protected def enableLogging: Boolean = false

  @Setup
  def setup(): Unit =
    runtime = Unsafe.unsafe(implicit unsafe =>
      zio.Runtime.unsafe.fromLayer(
        bootstrap >+>
//          Runtime.removeDefaultLoggers >+>
          ZLayer.fromZIO(initialize) >+>
          ZLayer.empty
            .flatMap(_ =>
              if (enableLogging) {
                Runtime.addLogger(logger)
              } else ZLayer.empty
            )
      )
    )

  @TearDown
  def tearDown(): Unit =
    runtime.shutdown0()

  protected def bootstrap: ZLayer[Any, Nothing, Environment]

  protected def initialize: ZIO[Environment, Throwable, Any] = ZIO.unit

  protected def runZIO(program: ZIO[Environment, Throwable, Any]): Any =
    Unsafe.unsafe(implicit unsafe => runtime.unsafe.run(program).getOrThrow())

  val logger: ZLogger[String, Unit] =
    new ZLogger[String, Unit] {
      override def apply(
        trace: Trace,
        fiberId: FiberId,
        logLevel: LogLevel,
        message: () => String,
        cause: Cause[Any],
        context: FiberRefs,
        spans: List[LogSpan],
        annotations: Map[String, String]
      ): Unit =
        println(
          s"${java.time.Instant
              .now()} ${logLevel.label} [${annotations.map { case (k, v) => s"$k=$v" }
              .mkString(",")}] ${message()} ${if (cause.isEmpty) "" else cause.prettyPrint}"
        )
    }
      .filterLogLevel(_ >= LogLevel.Trace)
      .map(_ => ())
}

object ZioBenchmark {
  def randomThing(prefix: String): String = s"$prefix-${UUID.randomUUID()}"
}<|MERGE_RESOLUTION|>--- conflicted
+++ resolved
@@ -1,10 +1,6 @@
 package zio.kafka.bench
 import org.openjdk.jmh.annotations.{ Setup, TearDown }
-<<<<<<< HEAD
-import zio._
-=======
-import zio.{ Runtime, Unsafe, ZIO, ZLayer }
->>>>>>> cd86ac51
+import zio.{ Runtime, Unsafe, ZIO, ZLayer, _ }
 
 import java.util.UUID
 
