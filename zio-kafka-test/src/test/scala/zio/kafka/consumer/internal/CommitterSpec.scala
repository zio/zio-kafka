--- conflicted
+++ resolved
@@ -5,11 +5,7 @@
 import org.apache.kafka.common.errors.RebalanceInProgressException
 import zio.kafka.consumer.diagnostics.Diagnostics
 import zio.test._
-<<<<<<< HEAD
-import zio.{ durationInt, Promise, Queue, UIO, ZIO }
-=======
-import zio.{ durationInt, Promise, ZIO }
->>>>>>> 7e21ebb4
+import zio.{ durationInt, Promise, Queue, ZIO }
 
 import java.util.{ Map => JavaMap }
 import scala.jdk.CollectionConverters.MapHasAsJava
@@ -23,14 +19,8 @@
                        .make(
                          10.seconds,
                          Diagnostics.NoOp,
-<<<<<<< HEAD
-                         mockMetrics,
+                         new DummyMetrics,
                          onCommitAvailable = commitAvailable.succeed(()).unit
-=======
-                         new DummyMetrics,
-                         onCommitAvailable = commitAvailable.succeed(()).unit,
-                         sameThreadRuntime = runtime
->>>>>>> 7e21ebb4
                        )
         tp = new TopicPartition("topic", 0)
         _ <- committer.commit(Map(tp -> new OffsetAndMetadata(0))).forkScoped
@@ -43,14 +33,8 @@
         committer <- LiveCommitter.make(
                        10.seconds,
                        Diagnostics.NoOp,
-<<<<<<< HEAD
-                       mockMetrics,
+                       new DummyMetrics,
                        onCommitAvailable = commitAvailable.succeed(()).unit
-=======
-                       new DummyMetrics,
-                       onCommitAvailable = commitAvailable.succeed(()).unit,
-                       sameThreadRuntime = runtime
->>>>>>> 7e21ebb4
                      )
         tp = new TopicPartition("topic", 0)
         commitFiber <- committer.commit(Map(tp -> new OffsetAndMetadata(0))).forkScoped
@@ -65,14 +49,8 @@
         committer <- LiveCommitter.make(
                        10.seconds,
                        Diagnostics.NoOp,
-<<<<<<< HEAD
-                       mockMetrics,
+                       new DummyMetrics,
                        onCommitAvailable = commitAvailable.succeed(()).unit
-=======
-                       new DummyMetrics,
-                       onCommitAvailable = commitAvailable.succeed(()).unit,
-                       sameThreadRuntime = runtime
->>>>>>> 7e21ebb4
                      )
         tp = new TopicPartition("topic", 0)
         commitFiber <- committer.commit(Map(tp -> new OffsetAndMetadata(0))).forkScoped
@@ -87,14 +65,8 @@
         committer <- LiveCommitter.make(
                        10.seconds,
                        Diagnostics.NoOp,
-<<<<<<< HEAD
-                       mockMetrics,
+                       new DummyMetrics,
                        onCommitAvailable = commitAvailable.offer(()).unit
-=======
-                       new DummyMetrics,
-                       onCommitAvailable = commitAvailable.succeed(()).unit,
-                       sameThreadRuntime = runtime
->>>>>>> 7e21ebb4
                      )
         tp = new TopicPartition("topic", 0)
         commitFiber <- committer.commit(Map(tp -> new OffsetAndMetadata(0))).forkScoped
@@ -112,14 +84,8 @@
         committer <- LiveCommitter.make(
                        10.seconds,
                        Diagnostics.NoOp,
-<<<<<<< HEAD
-                       mockMetrics,
+                       new DummyMetrics,
                        onCommitAvailable = commitAvailable.succeed(()).unit
-=======
-                       new DummyMetrics,
-                       onCommitAvailable = commitAvailable.succeed(()).unit,
-                       sameThreadRuntime = runtime
->>>>>>> 7e21ebb4
                      )
         tp = new TopicPartition("topic", 0)
         _                <- committer.commit(Map(tp -> new OffsetAndMetadata(1))).forkScoped
@@ -137,14 +103,8 @@
         committer <- LiveCommitter.make(
                        10.seconds,
                        Diagnostics.NoOp,
-<<<<<<< HEAD
-                       mockMetrics,
+                       new DummyMetrics,
                        onCommitAvailable = commitAvailable.succeed(()).unit
-=======
-                       new DummyMetrics,
-                       onCommitAvailable = commitAvailable.succeed(()).unit,
-                       sameThreadRuntime = runtime
->>>>>>> 7e21ebb4
                      )
         tp  = new TopicPartition("topic", 0)
         tp2 = new TopicPartition("topic", 1)
@@ -166,14 +126,8 @@
         committer <- LiveCommitter.make(
                        10.seconds,
                        Diagnostics.NoOp,
-<<<<<<< HEAD
-                       mockMetrics,
+                       new DummyMetrics,
                        onCommitAvailable = commitAvailable.succeed(()).unit
-=======
-                       new DummyMetrics,
-                       onCommitAvailable = commitAvailable.succeed(()).unit,
-                       sameThreadRuntime = runtime
->>>>>>> 7e21ebb4
                      )
         tp = new TopicPartition("topic", 0)
         commitFiber                <- committer.commit(Map(tp -> new OffsetAndMetadata(0))).forkScoped
@@ -191,14 +145,8 @@
         committer <- LiveCommitter.make(
                        10.seconds,
                        Diagnostics.NoOp,
-<<<<<<< HEAD
-                       mockMetrics,
+                       new DummyMetrics,
                        onCommitAvailable = commitAvailable.succeed(()).unit
-=======
-                       new DummyMetrics,
-                       onCommitAvailable = commitAvailable.succeed(()).unit,
-                       sameThreadRuntime = runtime
->>>>>>> 7e21ebb4
                      )
         tp = new TopicPartition("topic", 0)
         commitFiber      <- committer.commit(Map(tp -> new OffsetAndMetadata(0))).forkScoped
@@ -214,26 +162,14 @@
         committer <- LiveCommitter.make(
                        10.seconds,
                        Diagnostics.NoOp,
-<<<<<<< HEAD
-                       mockMetrics,
+                       new DummyMetrics,
                        onCommitAvailable = commitAvailable.succeed(()).unit
                      )
         tp = new TopicPartition("topic", 0)
         commitFiber      <- committer.commit(Map(tp -> new OffsetAndMetadata(0))).forkScoped
         _                <- commitAvailable.await
         _                <- committer.processQueuedCommits(ZIO.succeed(_))
-        _                <- committer.pruneCommittedOffsets(Set.empty)
-=======
-                       new DummyMetrics,
-                       onCommitAvailable = commitAvailable.succeed(()).unit,
-                       sameThreadRuntime = runtime
-                     )
-        tp = new TopicPartition("topic", 0)
-        commitFiber <- committer.commit(Map(tp -> new OffsetAndMetadata(0))).forkScoped
-        _           <- commitAvailable.await
-        _ <- committer.processQueuedCommits((offsets, callback) => ZIO.attempt(callback.onComplete(offsets, null)))
-        _ <- committer.keepCommitsForPartitions(Set.empty)
->>>>>>> 7e21ebb4
+        _                <- committer.keepCommitsForPartitions(Set.empty)
         committedOffsets <- committer.getCommittedOffsets
         _                <- commitFiber.join
       } yield assertTrue(committedOffsets.offsets.isEmpty)
