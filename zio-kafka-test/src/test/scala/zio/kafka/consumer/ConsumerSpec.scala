package zio.kafka.consumer

import io.github.embeddedkafka.EmbeddedKafka
import org.apache.kafka.clients.consumer.{
  ConsumerConfig,
  ConsumerPartitionAssignor,
  CooperativeStickyAssignor,
  RangeAssignor
}
import org.apache.kafka.clients.producer.ProducerRecord
import org.apache.kafka.common.TopicPartition
import zio._
import zio.kafka.ZIOSpecDefaultSlf4j
import zio.kafka.consumer.Consumer.{ AutoOffsetStrategy, CommitTimeout, OffsetRetrieval }
import zio.kafka.consumer.diagnostics.DiagnosticEvent.Finalization
import zio.kafka.consumer.diagnostics.DiagnosticEvent.Finalization.{
  ConsumerFinalized,
  RunloopFinalized,
  SubscriptionFinalized
}
import zio.kafka.consumer.diagnostics.{ DiagnosticEvent, Diagnostics }
import zio.kafka.producer.{ Producer, TransactionalProducer }
import zio.kafka.serde.Serde
import zio.kafka.testkit.KafkaTestUtils._
import zio.kafka.testkit.{ Kafka, KafkaRandom }
import zio.stream.{ ZSink, ZStream }
import zio.test.Assertion._
import zio.test.TestAspect._
import zio.test._

import scala.reflect.ClassTag

//noinspection SimplifyAssertInspection
object ConsumerSpec extends ZIOSpecDefaultSlf4j with KafkaRandom {
  override val kafkaPrefix: String = "consumespec"

  override def spec: Spec[TestEnvironment with Scope, Throwable] =
    suite("Consumer Streaming")(
      test("export metrics") {
        for {
          client <- randomClient
          group  <- randomGroup
          metrics <- Consumer.metrics
                       .provideSomeLayer[Kafka](consumer(client, Some(group)))
        } yield assert(metrics)(isNonEmpty)
      },
      test("plainStream emits messages for a topic subscription") {
        val kvs = (1 to 5).toList.map(i => (s"key$i", s"msg$i"))
        for {
          topic  <- randomTopic
          client <- randomClient
          group  <- randomGroup

          _ <- produceMany(topic, kvs)

          records <- Consumer
                       .plainStream(Subscription.Topics(Set(topic)), Serde.string, Serde.string)
                       .take(5)
                       .runCollect
                       .provideSomeLayer[Kafka](consumer(client, Some(group)))
          kvOut = records.map(r => (r.record.key, r.record.value)).toList
        } yield assert(kvOut)(equalTo(kvs))
      },
      test("chunk sizes") {
        val kvs = (1 to 100).toList.map(i => (s"key$i", s"msg$i"))
        for {
          topic  <- randomTopic
          client <- randomClient
          group  <- randomGroup

          _ <- produceMany(topic, kvs)

          sizes <- Consumer
                     .plainStream(Subscription.Topics(Set(topic)), Serde.string, Serde.string)
                     .take(100)
                     .mapChunks(c => Chunk(c.size))
                     .runCollect
                     .provideSomeLayer[Kafka](consumer(client, Some(group)))
        } yield assert(sizes)(forall(isGreaterThan(1)))
      },
      test("Manual subscription without groupId works properly") {
        val kvs = (1 to 5).toList.map(i => (s"key$i", s"msg$i"))
        for {
          topic  <- randomTopic
          client <- randomClient

          _ <- produceMany(topic, kvs)

          records <-
            Consumer
              .plainStream(
                Subscription.Manual(Set(new org.apache.kafka.common.TopicPartition(topic, 0))),
                Serde.string,
                Serde.string
              )
              .take(5)
              .runCollect
              .provideSomeLayer[Kafka](consumer(clientId = client))
          kvOut = records.map(r => (r.record.key, r.record.value)).toList
        } yield assert(kvOut)(equalTo(kvs))
      },
      test("Consuming+provideCustomLayer") {
        val kvs = (1 to 100).toList.map(i => (s"key$i", s"msg$i"))
        for {
          topic  <- randomTopic
          client <- randomClient
          group  <- randomGroup

          _ <- produceMany(topic, kvs)

          records <- Consumer
                       .plainStream(Subscription.Topics(Set(topic)), Serde.string, Serde.string)
                       .take(100)
                       .runCollect
                       .provideSomeLayer[Kafka](consumer(client, Some(group)))
          kvOut = records.map(r => (r.record.key, r.record.value)).toList
        } yield assert(kvOut)(equalTo(kvs))
      },
      test("plainStream emits messages for a pattern subscription") {
        val kvs = (1 to 5).toList.map(i => (s"key$i", s"msg$i"))
        for {
          client <- randomClient
          group  <- randomGroup

          _ <- produceMany("pattern150", kvs)
          records <- Consumer
                       .plainStream(Subscription.Pattern("pattern[0-9]+".r), Serde.string, Serde.string)
                       .take(5)
                       .runCollect
                       .provideSomeLayer[Kafka](consumer(client, Some(group)))
          kvOut = records.map(r => (r.record.key, r.record.value)).toList
        } yield assert(kvOut)(equalTo(kvs))
      },
      test("receive only messages from the subscribed topic-partition when creating a manual subscription") {
        val nrPartitions = 5

        for {
          client <- randomClient
          group  <- randomGroup
          topic  <- randomTopic

          _ <- ZIO.succeed(EmbeddedKafka.createCustomTopic(topic, partitions = nrPartitions))
          _ <- ZIO.foreachDiscard(1 to nrPartitions) { i =>
                 produceMany(topic, partition = i % nrPartitions, kvs = List(s"key$i" -> s"msg$i"))
               }
          record <- Consumer
                      .plainStream(Subscription.manual(topic, partition = 2), Serde.string, Serde.string)
                      .take(1)
                      .runHead
                      .provideSomeLayer[Kafka](consumer(client, Some(group)))
          kvOut = record.map(r => (r.record.key, r.record.value))
        } yield assert(kvOut)(isSome(equalTo("key2" -> "msg2")))
      },
      test("receive from the right offset when creating a manual subscription with manual seeking") {
        val nrPartitions = 5

        val manualOffsetSeek = 3

        for {
          client <- randomClient
          group  <- randomGroup
          topic  <- randomTopic

          _ <- ZIO.succeed(EmbeddedKafka.createCustomTopic(topic, partitions = nrPartitions))
          _ <- ZIO.foreachDiscard(1 to nrPartitions) { i =>
                 produceMany(topic, partition = i % nrPartitions, kvs = (0 to 9).map(j => s"key$i-$j" -> s"msg$i-$j"))
               }
          offsetRetrieval = OffsetRetrieval.Manual(tps => ZIO.attempt(tps.map(_ -> manualOffsetSeek.toLong).toMap))
          record <- Consumer
                      .plainStream(Subscription.manual(topic, partition = 2), Serde.string, Serde.string)
                      .take(1)
                      .runHead
                      .provideSomeLayer[Kafka](
                        consumer(client, Some(group), offsetRetrieval = offsetRetrieval)
                      )
          kvOut = record.map(r => (r.record.key, r.record.value))
        } yield assert(kvOut)(isSome(equalTo("key2-3" -> "msg2-3")))
      },
      test("restart from the committed position") {
        val data = (1 to 10).toList.map(i => s"key$i" -> s"msg$i")
        for {
          topic  <- randomTopic
          group  <- randomGroup
          first  <- randomClient
          second <- randomClient

          _ <- produceMany(topic, 0, data)
          firstResults <- for {
                            results <- Consumer
                                         .partitionedStream(Subscription.Topics(Set(topic)), Serde.string, Serde.string)
                                         .filter(_._1 == new TopicPartition(topic, 0))
                                         .flatMap(_._2)
                                         .take(5)
                                         .transduce(ZSink.collectAllN[CommittableRecord[String, String]](5))
                                         .mapConcatZIO { committableRecords =>
                                           val records     = committableRecords.map(_.record)
                                           val offsetBatch = OffsetBatch(committableRecords.map(_.offset))

                                           offsetBatch.commit.as(records)
                                         }
                                         .runCollect
                                         .provideSomeLayer[Kafka](
                                           consumer(first, Some(group))
                                         )
                          } yield results
          secondResults <- for {
                             results <-
                               Consumer
                                 .partitionedStream(Subscription.Topics(Set(topic)), Serde.string, Serde.string)
                                 .flatMap(_._2)
                                 .take(5)
                                 .transduce(ZSink.collectAllN[CommittableRecord[String, String]](20))
                                 .mapConcatZIO { committableRecords =>
                                   val records     = committableRecords.map(_.record)
                                   val offsetBatch = OffsetBatch(committableRecords.map(_.offset))

                                   offsetBatch.commit.as(records)
                                 }
                                 .runCollect
                                 .provideSomeLayer[Kafka](
                                   consumer(second, Some(group))
                                 )
                           } yield results
        } yield assert((firstResults ++ secondResults).map(rec => rec.key() -> rec.value()).toList)(equalTo(data))
      },
      test("partitionedStream emits messages for each partition in a separate stream") {
        val nrMessages   = 50
        val nrPartitions = 5

        for {
          // Produce messages on several partitions
          topic  <- randomTopic
          group  <- randomGroup
          client <- randomClient

          _ <- ZIO.attempt(EmbeddedKafka.createCustomTopic(topic, partitions = nrPartitions))
          _ <- ZIO.foreachDiscard(1 to nrMessages) { i =>
                 produceMany(topic, partition = i % nrPartitions, kvs = List(s"key$i" -> s"msg$i"))
               }

          // Consume messages
          messagesReceived <- ZIO.foreach((0 until nrPartitions).toList)(i => Ref.make[Int](0).map(i -> _)).map(_.toMap)
          subscription = Subscription.topics(topic)
          fib <- Consumer
                   .partitionedStream(subscription, Serde.string, Serde.string)
                   .flatMapPar(nrPartitions) { case (_, partition) =>
                     partition
                       .mapZIO(record => messagesReceived(record.partition).update(_ + 1).as(record))
                   }
                   .take(nrMessages.toLong)
                   .runDrain
                   .provideSomeLayer[Kafka](consumer(client, Some(group)))
                   .fork
          _                    <- fib.join
          messagesPerPartition <- ZIO.foreach(messagesReceived.values)(_.get)

        } yield assert(messagesPerPartition)(forall(equalTo(nrMessages / nrPartitions)))
      },
      test("fail when the consuming effect produces a failure") {
        val nrMessages = 10
        val messages   = (1 to nrMessages).toList.map(i => (s"key$i", s"msg$i"))

        for {
          topic  <- randomTopic
          group  <- randomGroup
          client <- randomClient
          subscription = Subscription.Topics(Set(topic))
          _ <- produceMany(topic, messages)
          consumeResult <- consumeWithStrings(client, Some(group), subscription) { _ =>
                             ZIO.die(new IllegalArgumentException("consumeWith failure"))
                           }.exit
        } yield consumeResult.foldExit[TestResult](
          _ => assertCompletes,
          _ => assert("result")(equalTo("Expected consumeWith to fail"))
        )
      } @@ timeout(10.seconds),
      test("stopConsumption must end streams while still processing commits") {
        for {
          topic  <- randomTopic
          group  <- randomGroup
          client <- randomClient

          keepProducing <- Ref.make(true)
          _             <- produceOne(topic, "key", "value").repeatWhileZIO(_ => keepProducing.get).fork
          _ <- Consumer
                 .plainStream(Subscription.topics(topic), Serde.string, Serde.string)
                 .zipWithIndex
                 .tap { case (record, idx) =>
                   (Consumer.stopConsumption <* ZIO.logDebug("Stopped consumption")).when(idx == 3) *>
                     record.offset.commit <* ZIO.logDebug(s"Committed $idx")
                 }
                 .tap { case (_, idx) => ZIO.logDebug(s"Consumed $idx") }
                 .runDrain
                 .tap(_ => ZIO.logDebug("Stream completed"))
                 .provideSomeLayer[Kafka](
                   consumer(client, Some(group))
                 )
          _ <- keepProducing.set(false)
        } yield assertCompletes
      },
      test("process outstanding commits after a graceful shutdown") {
        val kvs   = (1 to 100).toList.map(i => (s"key$i", s"msg$i"))
        val topic = "test-outstanding-commits"
        for {
          group            <- randomGroup
          client           <- randomClient
          _                <- produceMany(topic, kvs)
          messagesReceived <- Ref.make[Int](0)
          offset <- (Consumer
                      .plainStream(Subscription.topics(topic), Serde.string, Serde.string)
                      .mapConcatZIO { record =>
                        for {
                          nr <- messagesReceived.updateAndGet(_ + 1)
                          _  <- Consumer.stopConsumption.when(nr == 10)
                        } yield if (nr < 10) Seq(record.offset) else Seq.empty
                      }
                      .transduce(Consumer.offsetBatches)
                      .mapZIO(_.commit)
                      .runDrain *>
                      Consumer.committed(Set(new TopicPartition(topic, 0))).map(_.values.head))
                      .provideSomeLayer[Kafka](consumer(client, Some(group)))
        } yield assert(offset.map(_.offset))(isSome(equalTo(9L)))
      },
      test("a consumer timeout interrupts the stream and shuts down the consumer") {
        // Setup of this test:
        // - Set the max poll interval very low: a couple of seconds.
        // - Continuously produce records so that data is always available.
        // - Consumer 1 consumes very slowly; each chunk takes more than the max poll interval.
        // - Consumer 2 is fast.
        // - We assert that consumer 1 is interrupted and that consumer 2 is stopped.
        for {
          topic1   <- randomTopic
          topic2   <- randomTopic
          group    <- randomGroup
          clientId <- randomClient
          _        <- ZIO.fromTry(EmbeddedKafka.createCustomTopic(topic1, partitions = 1))
          _        <- ZIO.fromTry(EmbeddedKafka.createCustomTopic(topic2))
          settings <- consumerSettings(
                        clientId = clientId,
                        groupId = Some(group),
                        maxPollInterval = 2.seconds,
                        `max.poll.records` = 2
                      )
                        .map(_.withoutPartitionPreFetching.withPollTimeout(100.millis))
          consumer <- Consumer.make(settings)
          _        <- scheduledProduce(topic1, Schedule.fixed(500.millis).jittered).runDrain.forkScoped
          _        <- scheduledProduce(topic2, Schedule.fixed(500.millis).jittered).runDrain.forkScoped
          // The slow consumer:
          c1 <- consumer
                  .plainStream(Subscription.topics(topic1), Serde.string, Serde.string)
                  // Consumer timeout detection is done per chunk. From here on, work per chunk
                  .chunks
                  // Sleep for some seconds to simulate a consumer that is stuck (only sleep for the first chunk).
                  // Because slow consumers are only detected once every run-loop, detection can take many seconds.
                  .tap { c =>
                    ZIO.sleep(10.seconds).when(c.head.key == "key0")
                  }
                  // Use `take` to ensure the test ends quickly, even when the interrupt fails to occur.
                  .take(8)
                  .runDrain
                  .exit
                  .fork
          // Another consumer:
          _ <- consumer
                 .plainStream(Subscription.topics(topic2), Serde.string, Serde.string)
                 .runDrain
                 .forkScoped
          c1Exit        <- c1.join
          subscriptions <- consumer.subscription.delay(500.millis)
        } yield assertTrue(
          c1Exit.isFailure,
          subscriptions.isEmpty
        )
      },
      test("a slow producer doesnot interrupt the stream") {
        ZIO.scoped {
          for {
            topic    <- randomTopic
            group    <- randomGroup
            clientId <- randomClient
            _        <- ZIO.fromTry(EmbeddedKafka.createCustomTopic(topic))
            settings <- consumerSettings(
                          clientId = clientId,
                          groupId = Some(group),
                          maxPollInterval = 300.millis
                        )
            consumer <- Consumer.make(settings.withPollTimeout(50.millis))
            // A slow producer
            _ <- scheduledProduce(topic, Schedule.fixed(1.second)).runDrain.forkScoped
            consumed <- consumer
                          .plainStream(Subscription.topics(topic), Serde.string, Serde.string)
                          .take(2)
                          .runCollect
          } yield assertTrue(consumed.size == 2)
        }
      },
      test("offset batching collects the latest offset for all partitions") {
        val nrMessages   = 50
        val nrPartitions = 5

        for {
          // Produce messages on several partitions
          topic  <- randomTopic
          group  <- randomGroup
          client <- randomClient
          _      <- ZIO.attempt(EmbeddedKafka.createCustomTopic(topic, partitions = nrPartitions))
          _ <- ZIO.foreachDiscard(1 to nrMessages) { i =>
                 produceMany(topic, partition = i % nrPartitions, kvs = List(s"key$i" -> s"msg$i"))
               }

          // Consume messages
          subscription = Subscription.topics(topic)
          offsets <- (Consumer
                       .partitionedStream(subscription, Serde.string, Serde.string)
                       .flatMapPar(nrPartitions)(_._2.map(_.offset))
                       .take(nrMessages.toLong)
                       .transduce(Consumer.offsetBatches)
                       .take(1)
                       .mapZIO(_.commit)
                       .runDrain *>
                       Consumer.committed((0 until nrPartitions).map(new TopicPartition(topic, _)).toSet))
                       .provideSomeLayer[Kafka](consumer(client, Some(group)))
        } yield assert(offsets.values.map(_.map(_.offset)))(forall(isSome(equalTo(nrMessages.toLong / nrPartitions))))
      },
      test("commits an offset with metadata") {
        for {
          topic    <- randomTopic
          group    <- randomGroup
          metadata <- randomThing("metadata")
          client   <- randomClient
          _        <- ZIO.attempt(EmbeddedKafka.createCustomTopic(topic, partitions = 1))
          _        <- produceOne(topic, "key", "msg")

          // Consume messages
          subscription = Subscription.topics(topic)
          offsets <- (Consumer
                       .partitionedStream(subscription, Serde.string, Serde.string)
                       .flatMap(_._2.map(_.offset.withMetadata(metadata)))
                       .take(1)
                       .transduce(Consumer.offsetBatches)
                       .take(1)
                       .mapZIO(_.commit)
                       .runDrain *>
                       Consumer.committed(Set(new TopicPartition(topic, 0))))
                       .provideSomeLayer[Kafka](consumer(client, Some(group)))
        } yield assert(offsets.values.headOption.flatten.map(_.metadata))(isSome(equalTo(metadata)))
      },
<<<<<<< HEAD
=======
      test("access to the java consumer must be fair") {
        val kvs = (1 to 10).toList.map(i => (s"key$i", s"msg$i"))

        val expectedResult = (0 to 9).toList.map(i => i.toLong -> i.toLong)

        for {
          topic  <- randomTopic
          client <- randomClient
          group  <- randomGroup

          _                  <- produceMany(topic, kvs)
          committedOffsetRef <- Ref.make(Seq.empty[(Long, Long)])

          topicPartition = new TopicPartition(topic, 0)

          _ <- Consumer
                 .plainStream(Subscription.Topics(Set(topic)), Serde.string, Serde.string)
                 .take(10)
                 .map(_.offset)
                 .mapZIO(offsetBatch =>
                   Consumer
                     .committed(Set(topicPartition))
                     .flatMap(offset =>
                       committedOffsetRef.update(map =>
                         map :+ (offsetBatch.offset -> offset(topicPartition).map(_.offset()).getOrElse(0L))
                       ) *> offsetBatch.commit
                     )
                 )
                 .runDrain
                 .provideSomeLayer[Kafka](consumer(client, Some(group), commitTimeout = 2.seconds))
          offsets <- committedOffsetRef.get
        } yield assert(offsets)(equalTo(expectedResult))
      } @@ TestAspect.timeout(20.seconds),
      test("handle rebalancing by completing topic-partition streams") {
        val nrMessages   = 50
        val nrPartitions = 6 // Must be even and strictly positive

        for {
          // Produce messages on several partitions
          topic   <- randomTopic
          group   <- randomGroup
          client1 <- randomClient
          client2 <- randomClient

          _ <- ZIO.attempt(EmbeddedKafka.createCustomTopic(topic, partitions = nrPartitions))
          _ <- ZIO.foreachDiscard(1 to nrMessages) { i =>
                 produceMany(topic, partition = i % nrPartitions, kvs = List(s"key$i" -> s"msg$i"))
               }

          // Consume messages
          subscription = Subscription.topics(topic)
          consumer1 <- Consumer
                         .partitionedStream(subscription, Serde.string, Serde.string)
                         .flatMapPar(nrPartitions) { case (tp, partition) =>
                           ZStream
                             .fromZIO(partition.runDrain)
                             .as(tp)
                         }
                         .take(nrPartitions.toLong / 2)
                         .runDrain
                         .provideSomeLayer[Kafka](consumer(client1, Some(group)))
                         .fork
          _ <- Live.live(ZIO.sleep(5.seconds))
          consumer2 <- Consumer
                         .partitionedStream(subscription, Serde.string, Serde.string)
                         .take(nrPartitions.toLong / 2)
                         .runDrain
                         .provideSomeLayer[Kafka](consumer(client2, Some(group)))
                         .fork
          _ <- consumer1.join
          _ <- consumer2.join
        } yield assertCompletes
      },
>>>>>>> 2cc9efca
      test("produce diagnostic events when rebalancing") {
        val nrMessages   = 50
        val nrPartitions = 6

        ZIO.scoped {
          Diagnostics.SlidingQueue
            .make()
            .flatMap { diagnostics =>
              for {
                // Produce messages on several partitions
                topic   <- randomTopic
                group   <- randomGroup
                client1 <- randomClient
                client2 <- randomClient

                _ <- ZIO.attempt(EmbeddedKafka.createCustomTopic(topic, partitions = nrPartitions))
                _ <- ZIO.foreachDiscard(1 to nrMessages) { i =>
                       produceMany(topic, partition = i % nrPartitions, kvs = List(s"key$i" -> s"msg$i"))
                     }

                // Consume messages
                subscription = Subscription.topics(topic)
                consumer1 <- Consumer
                               .partitionedStream(subscription, Serde.string, Serde.string)
                               .flatMapPar(nrPartitions) { case (tp, partition) =>
                                 ZStream
                                   .fromZIO(partition.runDrain)
                                   .as(tp)
                               }
                               .take(nrPartitions.toLong / 2)
                               .runDrain
                               .provideSomeLayer[Kafka](
                                 consumer(client1, Some(group), diagnostics = diagnostics)
                               )
                               .fork
                diagnosticStream <- ZStream
                                      .fromQueue(diagnostics.queue)
                                      .collect { case rebalance: DiagnosticEvent.Rebalance => rebalance }
                                      .runCollect
                                      .fork
                _ <- ZIO.sleep(5.seconds)
                consumer2 <- Consumer
                               .partitionedStream(subscription, Serde.string, Serde.string)
                               .take(nrPartitions.toLong / 2)
                               .runDrain
                               .provideSomeLayer[Kafka](consumer(client2, Some(group)))
                               .fork
                _ <- consumer1.join
                _ <- consumer1.join
                _ <- consumer2.join
              } yield diagnosticStream.join
            }
        }.flatten
          .map(diagnosticEvents => assert(diagnosticEvents.size)(isGreaterThanEqualTo(2)))
      },
      test("support manual seeking") {
        val nrRecords        = 10
        val data             = (1 to nrRecords).toList.map(i => s"key$i" -> s"msg$i")
        val manualOffsetSeek = 3

        for {
          topic   <- randomTopic
          group   <- randomGroup
          client1 <- randomClient
          client2 <- randomClient

          _ <- produceMany(topic, 0, data)
          // Consume 5 records to have the offset committed at 5
          _ <- Consumer
                 .plainStream(Subscription.topics(topic), Serde.string, Serde.string)
                 .take(5)
                 .transduce(ZSink.collectAllN[CommittableRecord[String, String]](5))
                 .mapConcatZIO { committableRecords =>
                   val records     = committableRecords.map(_.record)
                   val offsetBatch = OffsetBatch(committableRecords.map(_.offset))

                   offsetBatch.commit.as(records)
                 }
                 .runCollect
                 .provideSomeLayer[Kafka](consumer(client1, Some(group)))
          // Start a new consumer with manual offset before the committed offset
          offsetRetrieval = OffsetRetrieval.Manual(tps => ZIO.attempt(tps.map(_ -> manualOffsetSeek.toLong).toMap))
          secondResults <- Consumer
                             .plainStream(Subscription.topics(topic), Serde.string, Serde.string)
                             .take(nrRecords.toLong - manualOffsetSeek)
                             .map(_.record)
                             .runCollect
                             .provideSomeLayer[Kafka](
                               consumer(client2, Some(group), offsetRetrieval = offsetRetrieval)
                             )
          // Check that we only got the records starting from the manually seek'd offset
        } yield assert(secondResults.map(rec => rec.key() -> rec.value()).toList)(
          equalTo(data.drop(manualOffsetSeek))
        )
      },
      test("commit offsets for all consumed messages") {
        val nrMessages = 50
        val messages   = (1 to nrMessages).toList.map(i => (s"key$i", s"msg$i"))

        def consumeIt(
          client: String,
          group: String,
          subscription: Subscription,
          messagesReceived: Ref[List[(String, String)]],
          done: Promise[Nothing, Unit]
        ) =
          consumeWithStrings(client, Some(group), subscription)({ record =>
            for {
              messagesSoFar <- messagesReceived.updateAndGet(_ :+ (record.key() -> record.value()))
              _             <- ZIO.when(messagesSoFar.size == nrMessages)(done.succeed(()))
            } yield ()
          }).fork

        for {
          topic  <- randomTopic
          group  <- randomGroup
          client <- randomClient
          subscription = Subscription.Topics(Set(topic))

          done             <- Promise.make[Nothing, Unit]
          messagesReceived <- Ref.make(List.empty[(String, String)])
          _                <- produceMany(topic, messages)
          fib              <- consumeIt(client, group, subscription, messagesReceived, done)
          _ <-
            done.await *> Live
              .live(
                ZIO.sleep(3.seconds)
              ) // TODO the sleep is necessary for the outstanding commits to be flushed. Maybe we can fix that another way
          _ <- fib.interrupt
          _ <- produceOne(topic, "key-new", "msg-new")
          newMessage <- Consumer
                          .plainStream(subscription, Serde.string, Serde.string)
                          .take(1)
                          .map(r => (r.record.key(), r.record.value()))
                          .run(ZSink.collectAll[(String, String)])
                          .map(_.head)
                          .orDie
                          .provideSomeLayer[Kafka](consumer(client, Some(group)))
          consumedMessages <- messagesReceived.get
        } yield assert(consumedMessages)(contains(newMessage).negate)
      },
      suite("rebalanceSafeCommits prevents processing messages twice when rebalancing")({

        /**
         * Outline of this test:
         *   - A producer generates some messages on every partition of a topic (2 partitions),
         *   - A consumer starts reading from the topic. It is the only consumer so it handles all partitions.
         *   - After a few messages a second consumer is started. One partition will be re-assigned.
         *
         * Since the first consumer is slow, we expect it to not have committed the offsets yet when the rebalance
         * happens. As a consequence, the second consumer would see some messages the first consumer already consumed.
         *
         * '''However,''' since we enable `rebalanceSafeCommits` on the first consumer, no messages should be consumed
         * by both consumers.
         */
        def testForPartitionAssignmentStrategy[T <: ConsumerPartitionAssignor: ClassTag] =
          test(implicitly[ClassTag[T]].runtimeClass.getName) {
            val partitionCount = 2

            def makeConsumer(
              clientId: String,
              groupId: String,
              rebalanceSafeCommits: Boolean
            ): ZIO[Scope with Kafka, Throwable, Consumer] =
              for {
                settings <- consumerSettings(
                              clientId = clientId,
                              groupId = Some(groupId),
                              `max.poll.records` = 1,
                              rebalanceSafeCommits = rebalanceSafeCommits
                            )
                consumer <- Consumer.make(settings)
              } yield consumer

            for {
              topic <- randomTopic
              subscription = Subscription.topics(topic)
              clientId1 <- randomClient
              clientId2 <- randomClient
              groupId   <- randomGroup
              _         <- ZIO.attempt(EmbeddedKafka.createCustomTopic(topic, partitions = partitionCount))
              // Produce one message to all partitions, every 500 ms
              pFib <- ZStream
                        .fromSchedule(Schedule.fixed(500.millis))
                        .mapZIO { i =>
                          ZIO.foreachDiscard(0 until partitionCount) { p =>
                            produceMany(topic, p, Seq((s"key-$p-$i", s"msg-$p-$i")))
                          }
                        }
                        .runDrain
                        .fork
              _         <- ZIO.logDebug("Starting consumer 1")
              c1        <- makeConsumer(clientId1, groupId, rebalanceSafeCommits = true)
              c1Sleep   <- Ref.make[Int](3)
              c1Started <- Promise.make[Nothing, Unit]
              c1Keys    <- Ref.make(Chunk.empty[String])
              fib1 <-
                ZIO
                  .logAnnotate("consumer", "1") {
                    // When the stream ends, the topic subscription ends as well. Because of that the consumer
                    // shuts down and commits are no longer possible. Therefore, we signal the second consumer in
                    // such a way that it doesn't close the stream.
                    c1
                      .plainStream(subscription, Serde.string, Serde.string)
                      .tap(record =>
                        ZIO.logDebug(
                          s"Received record with offset ${record.partition}:${record.offset.offset} and key ${record.key}"
                        )
                      )
                      .tap { record =>
                        // Signal consumer 2 can start when a record is seen for every partition.
                        for {
                          keys <- c1Keys.updateAndGet(_ :+ record.key)
                          _    <- c1Started.succeed(()).when(keys.map(_.split('-')(1)).toSet.size == partitionCount)
                        } yield ()
                      }
                      // Buffer so that the above can run ahead of the below, this is important;
                      // we want consumer 2 to start before consumer 1 commits.
                      .buffer(partitionCount)
                      .mapZIO { record =>
                        for {
                          s <- c1Sleep.get
                          _ <- ZIO.sleep(s.seconds)
                          _ <- ZIO.logDebug(
                                 s"Committing offset ${record.partition}:${record.offset.offset} for key ${record.key}"
                               )
                          _ <- record.offset.commit
                        } yield record.key
                      }
                      .runCollect
                      .map(_.toSet)
                  }
                  .fork
              _  <- c1Started.await
              _  <- ZIO.logDebug("Starting consumer 2")
              c2 <- makeConsumer(clientId2, groupId, rebalanceSafeCommits = false)
              fib2 <- ZIO
                        .logAnnotate("consumer", "2") {
                          c2
                            .plainStream(subscription, Serde.string, Serde.string)
                            .tap(msg => ZIO.logDebug(s"Received ${msg.key}"))
                            .mapZIO(msg => msg.offset.commit.as(msg.key))
                            .take(5)
                            .runCollect
                            .map(_.toSet)
                        }
                        .fork
              _                   <- ZIO.logDebug("Waiting for consumers to end")
              c2Keys: Set[String] <- fib2.join
              _                   <- ZIO.logDebug("Consumer 2 ready")
              _                   <- c1.stopConsumption
              _                   <- c1Sleep.set(0)
              c1Keys: Set[String] <- fib1.join
              _                   <- ZIO.logDebug("Consumer 1 ready")
              _                   <- pFib.interrupt
            } yield assertTrue((c1Keys intersect c2Keys).isEmpty)
          }

        // Test for both default partition assignment strategies
        Seq(
          testForPartitionAssignmentStrategy[RangeAssignor],
          testForPartitionAssignmentStrategy[CooperativeStickyAssignor]
        )
      }: _*),
      test("partitions for topic doesn't fail if doesn't exist") {
        for {
          topic  <- randomTopic
          group  <- randomGroup
          client <- randomClient
          partitions <- Consumer
                          .partitionsFor(topic)
                          .provideSomeLayer[Kafka](
                            consumer(client, Some(group), allowAutoCreateTopics = false)
                          )
        } yield assert(partitions)(isEmpty)
      },
      // Test backported from fs2-kafka: https://github.com/fd4s/fs2-kafka/blob/1bd0c1f3d46b543277fce1a3cc743154c162ef09/modules/core/src/test/scala/fs2/kafka/KafkaConsumerSpec.scala#L592
      test("should close old stream during rebalancing under load") {
        val nrMessages   = 50000
        val nrPartitions = 3
        val partitions   = (0 until nrPartitions).toList
        val waitTimeout  = 15.seconds

        final case class ValidAssignmentsNotSeen(instances: Set[Int], st: String)
            extends RuntimeException(s"Valid assignment not seen for instances $instances: $st")

        def run(instance: Int, topic: String, allAssignments: Ref[Map[Int, List[Int]]]) =
          ZIO.logAnnotate("consumer", instance.toString) {
            val subscription = Subscription.topics(topic)
            Consumer
              .partitionedStream(subscription, Serde.string, Serde.string)
              .flatMapPar(Int.MaxValue) { case (tp, partStream) =>
                val registerAssignment = ZStream.logDebug(s"Registering partition ${tp.partition()}") *>
                  ZStream.fromZIO {
                    allAssignments.update { current =>
                      current.get(instance) match {
                        case Some(currentList) => current.updated(instance, currentList :+ tp.partition())
                        case None              => current.updated(instance, List(tp.partition()))
                      }
                    }
                  }
                val deregisterAssignment = ZStream.logDebug(s"Deregistering partition ${tp.partition()}") *>
                  ZStream.finalizer {
                    allAssignments.update { current =>
                      current.get(instance) match {
                        case Some(currentList) =>
                          val idx = currentList.indexOf(tp.partition())
                          if (idx != -1) current.updated(instance, currentList.patch(idx, Nil, 1))
                          else current
                        case None => current
                      }
                    }
                  }

                (registerAssignment *> deregisterAssignment *> partStream).drain
              }
              .runDrain
          }

        // Check every 30 millis (for at most 15 seconds) that the following condition holds:
        // - all instances are assigned to a partition,
        // - each instance has a partition assigned,
        // - all partitions are assigned.
        // Fail when the condition is not observed.
        def checkAssignments(allAssignments: Ref[Map[Int, List[Int]]])(instances: Set[Int]) =
          ZStream
            .repeatZIOWithSchedule(allAssignments.get, Schedule.spaced(30.millis))
            .filter { state =>
              state.keySet == instances &&
              instances.forall(instance => state.get(instance).exists(_.nonEmpty)) &&
              state.values.toList.flatten.sorted == partitions
            }
            .runHead
            .timeout(waitTimeout)
            .someOrElseZIO(allAssignments.get.map(as => ValidAssignmentsNotSeen(instances, as.toString)).flip)

        def createConsumer(client: String, group: String): ZLayer[Kafka, Throwable, Consumer] =
          consumer(
            client,
            Some(group),
            offsetRetrieval = OffsetRetrieval.Auto(reset = AutoOffsetStrategy.Earliest)
          )

        for {
          // Produce messages on several partitions
          topic          <- randomTopic
          group          <- randomGroup
          client1        <- randomThing("client-1")
          client2        <- randomThing("client-2")
          client3        <- randomThing("client-3")
          _              <- ZIO.fromTry(EmbeddedKafka.createCustomTopic(topic, partitions = nrPartitions))
          _              <- produceMany(topic, kvs = (0 until nrMessages).map(n => s"key-$n" -> s"value->$n"))
          allAssignments <- Ref.make(Map.empty[Int, List[Int]])
          check = checkAssignments(allAssignments)(_)
          fiber0 <- run(0, topic, allAssignments)
                      .provideSomeLayer[Kafka](createConsumer(client1, group))
                      .fork
          _ <- check(Set(0))
          fiber1 <- run(1, topic, allAssignments)
                      .provideSomeLayer[Kafka](createConsumer(client2, group))
                      .fork
          _ <- check(Set(0, 1))
          fiber2 <- run(2, topic, allAssignments)
                      .provideSomeLayer[Kafka](createConsumer(client3, group))
                      .fork
          _ <- check(Set(0, 1, 2))
          _ <- fiber2.interrupt
          _ <- allAssignments.update(_ - 2)
          _ <- check(Set(0, 1))
          _ <- fiber1.interrupt
          _ <- allAssignments.update(_ - 1)
          _ <- check(Set(0))
          _ <- fiber0.interrupt
        } yield assertCompletes
      },
      test("restartStreamsOnRebalancing mode closes all partition streams") {
        // Test plan:
        // - Throughout the test, continuously produce to all partitions of a topic.
        // - Start consumer 1:
        //   - track which partitions are assigned after each rebalance,
        //   - track which streams stopped.
        // - Start consumer 2 but finish after just a few records. This results in 2 rebalances for consumer 1.
        // - Verify that in the first rebalance, consumer 1 ends the streams for _all_ partitions,
        //   and then starts them again.
        //
        // NOTE: we need to use the cooperative sticky assignor. The default assignor `ConsumerPartitionAssignor`,
        // revokes all partitions and re-assigns them on every rebalance. This means that all streams are restarted
        // on every rebalance, exactly what `restartStreamOnRebalancing` would have caused. In other words, with the
        // default assignor the externally visible behavior is the same, regardless of whether
        // `restartStreamOnRebalancing` is `true` or `false`.

        val nrPartitions = 5
        val partitionIds = Chunk.fromIterable(0 until nrPartitions)

        def awaitRebalance[A](partitionAssignments: Ref[Chunk[A]], nr: Int): ZIO[Any, Nothing, Unit] =
          partitionAssignments.get
            .repeat(
              Schedule.recurUntil((_: Chunk[A]).size >= nr) && Schedule.fixed(100.millis)
            )
            .unit

        for {
          // Produce messages on several partitions
          _       <- ZIO.logDebug("Starting test")
          topic   <- randomTopic
          group   <- randomGroup
          client1 <- randomClient
          client2 <- randomClient

          _ <- ZIO.fromTry(EmbeddedKafka.createCustomTopic(topic, partitions = nrPartitions))

          // Continuously produce messages throughout the test
          _ <- ZStream
                 .fromSchedule(Schedule.fixed(100.millis))
                 .mapZIO { i =>
                   ZIO.foreach(partitionIds) { p =>
                     produceMany(topic, p, Seq((s"key.$p.$i", s"msg.$p.$i")))
                   }
                 }
                 .runDrain
                 .forkScoped

          // Consumer 1
          streamsStarted <- Ref.make[Chunk[Set[Int]]](Chunk.empty)
          streamsStopped <- Ref.make[Chunk[Int]](Chunk.empty)
          consumer1Settings <-
            consumerSettings(
              client1,
              Some(group),
              restartStreamOnRebalancing = true
            ).map {
              _.withProperties(
                ConsumerConfig.PARTITION_ASSIGNMENT_STRATEGY_CONFIG -> classOf[CooperativeStickyAssignor].getName
              )
            }
          fib1 <- ZIO
                    .logAnnotate("consumer", "1") {
                      Consumer
                        .partitionedAssignmentStream(Subscription.topics(topic), Serde.string, Serde.string)
                        .rechunk(1)
                        .mapZIO { assignments =>
                          ZIO.logDebug(s"Got partition assignment ${assignments.map(_._1).mkString(",")}") *>
                            streamsStarted.update(_ :+ assignments.map(_._1.partition()).toSet) *>
                            ZStream
                              .fromIterable(assignments)
                              .flatMapPar(Int.MaxValue) { case (tp, partitionStream) =>
                                ZStream.finalizer {
                                  ZIO.logDebug(s"Stream for ${tp.toString} is done") *>
                                    streamsStopped.update(_ :+ tp.partition())
                                } *>
                                  partitionStream.mapChunksZIO { records =>
                                    OffsetBatch(records.map(_.offset)).commit.as(records)
                                  }
                              }
                              .runDrain
                        }
                        .runDrain
                        .provideSomeLayer[Kafka](
                          ZLayer.succeed(consumer1Settings) >>> minimalConsumer()
                        )
                    }
                    .fork

          // Wait until consumer 1 was assigned some partitions
          _ <- awaitRebalance(streamsStarted, 1)

          // Consumer 2
          // Stop after receiving 20 messages, causing two rebalancing events for consumer 1.
          consumer2Settings <- consumerSettings(client2, Some(group))
          _ <- ZIO
                 .logAnnotate("consumer", "2") {
                   Consumer
                     .plainStream(Subscription.topics(topic), Serde.string, Serde.string)
                     .take(20)
                     .runDrain
                     .provideSomeLayer[Kafka](
                       ZLayer.succeed(consumer2Settings) >>> minimalConsumer()
                     )
                 }
                 .forkScoped

          // Wait until consumer 1's partitions were revoked, and assigned again
          _ <- awaitRebalance(streamsStarted, 3)
          _ <- fib1.interrupt

          // The started streams after each rebalance
          streamsStarted <- streamsStarted.get
          _              <- ZIO.logDebug(s"partitions for started streams: $streamsStarted")

          streamsStopped <- streamsStopped.get
          _              <- ZIO.logDebug(s"partitions for stopped streams: $streamsStopped")
        } yield assertTrue(
          // During the first rebalance, all partitions are stopped:
          streamsStopped.take(nrPartitions).toSet == partitionIds.toSet,
          // Some streams that were assigned at the beginning, are started after the first rebalance:
          (streamsStarted(0) intersect streamsStarted(1)).nonEmpty
        )
      },
      test("handles RebalanceInProgressExceptions transparently") {
        val nrPartitions = 5
        val nrMessages   = 10000

        def customConsumer(clientId: String, groupId: Option[String]) =
          ZLayer(
            consumerSettings(
              clientId = clientId,
              groupId = groupId,
              clientInstanceId = None
            ).map(
              _.withProperties(
                ConsumerConfig.PARTITION_ASSIGNMENT_STRATEGY_CONFIG -> classOf[CooperativeStickyAssignor].getName
              )
                .withPollTimeout(500.millis)
            )
          ) ++ ZLayer.succeed(Diagnostics.NoOp) >>> Consumer.live

        for {
          // Produce messages on several partitions
          topic <- randomTopic
          group <- randomGroup

          _ <- ZIO.fromTry(EmbeddedKafka.createCustomTopic(topic, partitions = nrPartitions))
          _ <- ZIO
                 .foreachDiscard(1 to nrMessages) { i =>
                   produceMany(topic, partition = i % nrPartitions, kvs = List(s"key$i" -> s"msg$i"))
                 }
                 .forkScoped

          // Consume messages
          messagesReceivedConsumer1 <- Ref.make[Int](0)
          messagesReceivedConsumer2 <- Ref.make[Int](0)
          drainCount                <- Ref.make(0)
          subscription = Subscription.topics(topic)
          stopConsumer1 <- Promise.make[Nothing, Unit]
          fib <-
            ZIO
              .logAnnotate("consumer", "1") {
                Consumer
                  .partitionedAssignmentStream(subscription, Serde.string, Serde.string)
                  .rechunk(1)
                  .mapZIOPar(16) { partitions =>
                    ZIO.logDebug(s"Consumer 1 got new partition assignment: ${partitions.map(_._1.toString)}") *>
                      ZStream
                        .fromIterable(partitions.map(_._2))
                        .flatMapPar(Int.MaxValue)(s => s)
                        .mapZIO(record => messagesReceivedConsumer1.update(_ + 1).as(record))
                        .map(_.offset)
                        .aggregateAsync(Consumer.offsetBatches)
                        .mapZIO(offsetBatch => offsetBatch.commit)
                        .runDrain
                  }
                  .mapZIO(_ => drainCount.updateAndGet(_ + 1))
                  .interruptWhen(stopConsumer1.await)
                  .runDrain
                  .provideSomeLayer[Kafka](
                    customConsumer("consumer1", Some(group)) ++ Scope.default
                  )
                  .tapError(e => ZIO.logErrorCause(e.getMessage, Cause.fail(e)))
              }
              .forkScoped

          _ <- messagesReceivedConsumer1.get
                 .repeat(Schedule.recurUntil((n: Int) => n >= 20) && Schedule.fixed(100.millis))
          _ <- ZIO.logDebug("Starting consumer 2")

          fib2 <-
            ZIO
              .logAnnotate("consumer", "2") {
                Consumer
                  .plainStream(subscription, Serde.string, Serde.string)
                  .mapZIO(record => messagesReceivedConsumer2.update(_ + 1).as(record))
                  .map(_.offset)
                  .aggregateAsync(Consumer.offsetBatches)
                  .mapZIO(offsetBatch => offsetBatch.commit)
                  .runDrain
                  .provideSomeLayer[Kafka](
                    customConsumer("consumer2", Some(group))
                  )
                  .tapError(e => ZIO.logErrorCause("Error in consumer 2", Cause.fail(e)))
              }
              .forkScoped

          _ <- messagesReceivedConsumer2.get
                 .repeat(Schedule.recurUntil((n: Int) => n >= 20) && Schedule.fixed(100.millis))
          _ <- stopConsumer1.succeed(())
          _ <- fib.join
          _ <- fib2.interrupt
        } yield assertCompletes
      },
      suite("does not process messages twice for transactional producer, even when rebalancing")({

        /**
         * Outline of this test:
         *   - A producer generates some messages on topic A,
         *   - a transactional consumer/producer pair (copier1) reads these and copies them to topic B transactionally,
         *   - after a few messages we start a second transactional consumer/producer pair (copier2) that does the same
         *     (in the same consumer group) this triggers a rebalance,
         *   - produce some more messages to topic A,
         *   - a consumer that empties topic B,
         *   - when enough messages have been received, the copiers are interrupted.
         *
         * We will assert that the produced messages to topic A correspond exactly with the read messages from topic B.
         */
        def testForPartitionAssignmentStrategy[T <: ConsumerPartitionAssignor: ClassTag] =
          test(implicitly[ClassTag[T]].runtimeClass.getName) {
            val partitionCount                                    = 6
            val messageCount                                      = 5000
            val allMessages                                       = (1 to messageCount).map(i => s"$i" -> f"msg$i%06d")
            val (messagesBeforeRebalance, messagesAfterRebalance) = allMessages.splitAt(messageCount / 2)

            def transactionalRebalanceListener(streamCompleteOnRebalanceRef: Ref[Option[Promise[Nothing, Unit]]]) =
              RebalanceListener(
                onAssigned = (_, _) => ZIO.unit,
                onRevoked = (_, _) =>
                  streamCompleteOnRebalanceRef.get.flatMap {
                    case Some(p) =>
                      ZIO.logDebug("onRevoked, awaiting stream completion") *>
                        p.await.timeoutFail(new InterruptedException("Timed out waiting stream to complete"))(1.minute)
                    case None => ZIO.unit
                  },
                onLost = (_, _) => ZIO.logDebug("Lost some partitions")
              )

            def makeCopyingTransactionalConsumer(
              name: String,
              consumerGroupId: String,
              clientId: String,
              fromTopic: String,
              toTopic: String,
              tProducer: TransactionalProducer,
              consumerCreated: Promise[Nothing, Unit]
            ): ZIO[Kafka, Throwable, Unit] =
              ZIO.logAnnotate("consumer", name) {
                for {
                  consumedMessagesCounter <- Ref.make(0)
                  _ <- consumedMessagesCounter.get
                         .flatMap(consumed => ZIO.logDebug(s"Consumed so far: $consumed"))
                         .repeat(Schedule.fixed(1.second))
                         .fork
                  streamCompleteOnRebalanceRef <- Ref.make[Option[Promise[Nothing, Unit]]](None)
                  tConsumer <-
                    Consumer
                      .partitionedAssignmentStream(Subscription.topics(fromTopic), Serde.string, Serde.string)
                      .mapZIO { assignedPartitions =>
                        for {
                          p <- Promise.make[Nothing, Unit]
                          _ <- streamCompleteOnRebalanceRef.set(Some(p))
                          _ <- ZIO.logDebug(s"${assignedPartitions.size} partitions assigned")
                          _ <- consumerCreated.succeed(())
                          partitionStreams = assignedPartitions.map(_._2)
                          s <- ZStream
                                 .mergeAllUnbounded(64)(partitionStreams: _*)
                                 .mapChunksZIO { records =>
                                   ZIO.scoped {
                                     for {
                                       t <- tProducer.createTransaction
                                       _ <- t.produceChunkBatch(
                                              records.map(r => new ProducerRecord(toTopic, r.key, r.value)),
                                              Serde.string,
                                              Serde.string,
                                              OffsetBatch(records.map(_.offset))
                                            )
                                       _ <- consumedMessagesCounter.update(_ + records.size)
                                     } yield Chunk.empty
                                   }.uninterruptible
                                 }
                                 .runDrain
                                 .ensuring {
                                   for {
                                     _ <- streamCompleteOnRebalanceRef.set(None)
                                     _ <- p.succeed(())
                                     c <- consumedMessagesCounter.get
                                     _ <- ZIO.logDebug(s"Consumed $c messages")
                                   } yield ()
                                 }
                        } yield s
                      }
                      .runDrain
                      .provideSome[Kafka](
                        transactionalConsumer(
                          clientId,
                          consumerGroupId,
                          offsetRetrieval = OffsetRetrieval.Auto(AutoOffsetStrategy.Earliest),
                          restartStreamOnRebalancing = true,
                          properties = Map(
                            ConsumerConfig.PARTITION_ASSIGNMENT_STRATEGY_CONFIG ->
                              implicitly[ClassTag[T]].runtimeClass.getName,
                            ConsumerConfig.MAX_POLL_RECORDS_CONFIG -> "200"
                          ),
                          rebalanceListener = transactionalRebalanceListener(streamCompleteOnRebalanceRef)
                        )
                      )
                      .tapError(e => ZIO.logError(s"Error: $e")) <* ZIO.logDebug("Done")
                } yield tConsumer
              }

            for {
              tProducerSettings <- transactionalProducerSettings
              tProducer         <- TransactionalProducer.make(tProducerSettings)

              topicA <- randomTopic
              topicB <- randomTopic
              _      <- ZIO.attempt(EmbeddedKafka.createCustomTopic(topicA, partitions = partitionCount))
              _      <- ZIO.attempt(EmbeddedKafka.createCustomTopic(topicB, partitions = partitionCount))

              _ <- produceMany(topicA, messagesBeforeRebalance)

              copyingGroup <- randomGroup

              _ <- ZIO.logDebug("Starting copier 1")
              copier1ClientId = copyingGroup + "-1"
              copier1Created <- Promise.make[Nothing, Unit]
              copier1 <- makeCopyingTransactionalConsumer(
                           "1",
                           copyingGroup,
                           copier1ClientId,
                           topicA,
                           topicB,
                           tProducer,
                           copier1Created
                         ).fork
              _ <- copier1Created.await

              _ <- ZIO.logDebug("Starting copier 2")
              copier2ClientId = copyingGroup + "-2"
              copier2Created <- Promise.make[Nothing, Unit]
              copier2 <- makeCopyingTransactionalConsumer(
                           "2",
                           copyingGroup,
                           copier2ClientId,
                           topicA,
                           topicB,
                           tProducer,
                           copier2Created
                         ).fork
              _ <- ZIO.logDebug("Waiting for copier 2 to start")
              _ <- copier2Created.await

              _ <- ZIO.logDebug("Producing some more messages")
              _ <- produceMany(topicA, messagesAfterRebalance)

              _                 <- ZIO.logDebug("Collecting messages on topic B")
              groupB            <- randomGroup
              validatorClientId <- randomClient
              messagesOnTopicB <- ZIO.logAnnotate("consumer", "validator") {
                                    Consumer
                                      .plainStream(Subscription.topics(topicB), Serde.string, Serde.string)
                                      .map(_.value)
                                      .timeout(5.seconds)
                                      .runCollect
                                      .provideSome[Kafka](
                                        transactionalConsumer(
                                          validatorClientId,
                                          groupB,
                                          offsetRetrieval = OffsetRetrieval.Auto(AutoOffsetStrategy.Earliest),
                                          properties = Map(ConsumerConfig.MAX_POLL_RECORDS_CONFIG -> "200")
                                        )
                                      )
                                      .tapError(e => ZIO.logError(s"Error: $e")) <* ZIO.logDebug("Done")
                                  }
              _ <- copier1.interrupt
              _ <- copier2.interrupt
              messagesOnTopicBCount         = messagesOnTopicB.size
              messagesOnTopicBDistinctCount = messagesOnTopicB.distinct.size
            } yield assertTrue(messageCount == messagesOnTopicBCount && messageCount == messagesOnTopicBDistinctCount)
          }

        // Test for both default partition assignment strategies
        Seq(
          testForPartitionAssignmentStrategy[RangeAssignor]
//          testForPartitionAssignmentStrategy[CooperativeStickyAssignor] // TODO not yet supported
        )

      }: _*) @@ TestAspect.nonFlaky(3),
      test("running streams don't stall after a poll timeout") {
        for {
          topic      <- randomTopic
          clientId   <- randomClient
          _          <- ZIO.fromTry(EmbeddedKafka.createCustomTopic(topic))
          settings   <- consumerSettings(clientId)
          consumer   <- Consumer.make(settings.withPollTimeout(50.millis))
          recordsOut <- Queue.unbounded[Unit]
          _          <- produceOne(topic, "key1", "message1")
          _ <- consumer
                 .plainStream(Subscription.manual(topic -> 0), Serde.string, Serde.string)
                 .tap(r => ZIO.logDebug(r.toString))
                 .foreach(_ => recordsOut.offer(()))
                 .forkScoped
          _ <- recordsOut.take       // first record consumed
          _ <- ZIO.sleep(200.millis) // wait for `pollTimeout`
          _ <- produceOne(topic, "key2", "message2")
          _ <- recordsOut.take
        } yield assertCompletes
      },
      suite("issue #856")(
        test(
          "Booting a Consumer to do something else than consuming should not fail with a timeout exception"
        ) {
          def test(diagnostics: Diagnostics) =
            for {
              clientId <- randomClient
              settings <- consumerSettings(
                            clientId = clientId,
                            maxPollInterval = 500.millis
                          )
              _ <- Consumer.make(settings, diagnostics = diagnostics)
              _ <- ZIO.sleep(1.second)
            } yield assertCompletes

          for {
            diagnostics <- Diagnostics.SlidingQueue.make(1000)
            testResult <- ZIO.scoped {
                            test(diagnostics)
                          }
            finalizationEvents <- diagnostics.queue.takeAll.map(_.filter(_.isInstanceOf[Finalization]))
          } yield testResult && assert(finalizationEvents)(hasSameElements(Chunk(ConsumerFinalized)))
        },
        suite(
          "Ordering of finalizers matters. If subscriptions are finalized after the runloop, it creates a deadlock"
        )(
          test("When not consuming, the Runloop is not started so only the Consumer is finalized") {
            def test(diagnostics: Diagnostics): ZIO[Scope & Kafka, Throwable, TestResult] =
              for {
                clientId <- randomClient
                settings <- consumerSettings(clientId = clientId)
                _        <- Consumer.make(settings, diagnostics = diagnostics)
              } yield assertCompletes

            for {
              diagnostics <- Diagnostics.SlidingQueue.make(1000)
              testResult <- ZIO.scoped {
                              test(diagnostics)
                            }
              finalizationEvents <- diagnostics.queue.takeAll.map(_.filter(_.isInstanceOf[Finalization]))
            } yield testResult && assert(finalizationEvents)(hasSameElements(Chunk(ConsumerFinalized)))
          },
          test("When consuming, the Runloop is started. The finalization orders matters to avoid a deadlock") {
            // This test ensures that we're not inadvertently introducing a deadlock by changing the order of finalizers.

            def test(diagnostics: Diagnostics): ZIO[Producer & Scope & Kafka, Throwable, TestResult] =
              for {
                clientId <- randomClient
                topic    <- randomTopic
                settings <- consumerSettings(clientId = clientId)
                consumer <- Consumer.make(settings, diagnostics = diagnostics)
                _        <- produceOne(topic, "key1", "message1")
                // Starting a consumption session to start the Runloop.
                consumed0 <- consumer
                               .plainStream(Subscription.manual(topic -> 0), Serde.string, Serde.string)
                               .take(1)
                               .runCount
                consumed1 <- consumer
                               .plainStream(Subscription.manual(topic -> 0), Serde.string, Serde.string)
                               .take(1)
                               .runCount
              } yield assert(consumed0)(equalTo(1L)) && assert(consumed1)(equalTo(1L))

            for {
              diagnostics <- Diagnostics.SlidingQueue.make(1000)
              testResult <- ZIO.scoped {
                              test(diagnostics)
                            }
              finalizationEvents <- diagnostics.queue.takeAll.map(_.filter(_.isInstanceOf[Finalization]))
            } yield testResult && assert(finalizationEvents)(
              // The order is very important.
              // The subscription must be finalized before the runloop, otherwise it creates a deadlock.
              equalTo(
                Chunk(
                  SubscriptionFinalized,
                  SubscriptionFinalized,
                  RunloopFinalized,
                  ConsumerFinalized
                )
              )
            )
          },
          test(
            "it's possible to start a new consumption session from a Consumer that had a consumption session stopped previously"
          ) {
            // NOTE:
            // When this test fails with the message `100000 was not less than 100000`, it's because
            // your computer is so fast that the first consumer already consumed all 100000 messages.
            val numberOfMessages: Int           = 100000
            val kvs: Iterable[(String, String)] = Iterable.tabulate(numberOfMessages)(i => (s"key-$i", s"msg-$i"))

            def test(diagnostics: Diagnostics): ZIO[Producer & Scope & Kafka, Throwable, TestResult] =
              for {
                clientId <- randomClient
                topic    <- randomTopic
                settings <- consumerSettings(clientId = clientId)
                consumer <- Consumer.make(settings, diagnostics = diagnostics)
                _        <- produceMany(topic, kvs)
                // Starting a consumption session to start the Runloop.
                fiber <- consumer
                           .plainStream(Subscription.manual(topic -> 0), Serde.string, Serde.string)
                           .take(numberOfMessages.toLong)
                           .runCount
                           .forkScoped
                _         <- ZIO.sleep(200.millis)
                _         <- consumer.stopConsumption
                consumed0 <- fiber.join
                _         <- ZIO.logDebug(s"consumed0: $consumed0")

                _ <- ZIO.logDebug("About to sleep 5 seconds")
                _ <- ZIO.sleep(5.seconds)
                _ <- ZIO.logDebug("Slept 5 seconds")
                consumed1 <- consumer
                               .plainStream(Subscription.manual(topic -> 0), Serde.string, Serde.string)
                               .take(numberOfMessages.toLong)
                               .runCount
              } yield assert(consumed0)(isGreaterThan(0L) && isLessThan(numberOfMessages.toLong)) &&
                assert(consumed1)(equalTo(numberOfMessages.toLong))

            for {
              diagnostics <- Diagnostics.SlidingQueue.make(1000)
              testResult <- ZIO.scoped {
                              test(diagnostics)
                            }
              finalizationEvents <- diagnostics.queue.takeAll.map(_.filter(_.isInstanceOf[Finalization]))
            } yield testResult && assert(finalizationEvents)(
              // The order is very important.
              // The subscription must be finalized before the runloop, otherwise it creates a deadlock.
              equalTo(
                Chunk(
                  SubscriptionFinalized,
                  RunloopFinalized,
                  ConsumerFinalized
                )
              )
            )
          }
        )
      ),
      test("commit timeout") {
        val kvs = (1 to 100).toList.map(i => (s"key$i", s"msg$i"))
        for {
          topic  <- randomTopic
          client <- randomClient
          group  <- randomGroup

          _ <- produceMany(topic, kvs)

          result <- Consumer
                      .plainStream(Subscription.Topics(Set(topic)), Serde.string, Serde.string)
                      .take(11)
                      .map(_.offset)
                      .aggregateAsync(Consumer.offsetBatches)
                      .mapZIO(_.commit) // Hangs without timeout
                      .runDrain
                      .exit
                      .provideSomeLayer[Kafka](consumer(client, Some(group), commitTimeout = 2.seconds))
        } yield assert(result)(equalTo(Exit.fail(CommitTimeout)))
      } @@ TestAspect.flaky(10) @@ TestAspect.timeout(20.seconds)
    )
      .provideSome[Scope & Kafka](producer)
      .provideSomeShared[Scope](
        Kafka.embedded
      ) @@ withLiveClock @@ sequential @@ timeout(2.minutes)

}<|MERGE_RESOLUTION|>--- conflicted
+++ resolved
@@ -445,8 +445,6 @@
                        .provideSomeLayer[Kafka](consumer(client, Some(group)))
         } yield assert(offsets.values.headOption.flatten.map(_.metadata))(isSome(equalTo(metadata)))
       },
-<<<<<<< HEAD
-=======
       test("access to the java consumer must be fair") {
         val kvs = (1 to 10).toList.map(i => (s"key$i", s"msg$i"))
 
@@ -520,7 +518,6 @@
           _ <- consumer2.join
         } yield assertCompletes
       },
->>>>>>> 2cc9efca
       test("produce diagnostic events when rebalancing") {
         val nrMessages   = 50
         val nrPartitions = 6
