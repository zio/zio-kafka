--- conflicted
+++ resolved
@@ -283,21 +283,13 @@
           keepProducing <- Ref.make(true)
           _             <- produceOne(topic, "key", "value").repeatWhileZIO(_ => keepProducing.get).fork
           _ <- Consumer
-<<<<<<< HEAD
-                 .plainStream(Subscription.topics(topic), Serde.string, Serde.string)
-                 .zipWithIndex
-                 .tap { case (record, idx) =>
-                   (Consumer.stopConsumption <* ZIO.logDebug("Stopped consumption")).when(idx == 3) *>
-                     Consumer.commit(record.offset) <* ZIO.logDebug(s"Committed $idx")
-=======
                  .partitionedStream(Subscription.topics(topic), Serde.string, Serde.string)
                  .flatMapPar(Int.MaxValue) { case (_, partitionStream) =>
                    partitionStream.zipWithIndex.tap { case (record, idx) =>
                      Consumer.stopConsumption *>
                        (Consumer.stopConsumption <* ZIO.logDebug("Stopped consumption")).when(idx == 3) *>
-                       record.offset.commit <* ZIO.logDebug(s"Committed $idx")
+                       Consumer.commit(record.offset) <* ZIO.logDebug(s"Committed $idx")
                    }.tap { case (_, idx) => ZIO.logDebug(s"Consumed $idx") }
->>>>>>> b8a4e065
                  }
                  .runDrain
                  .tap(_ => ZIO.logDebug("Stream completed"))
@@ -348,7 +340,7 @@
                           } yield if (nr < 10) Seq(record.offset) else Seq.empty
                         }
                         .aggregateAsync(Consumer.offsetBatches)
-                        .mapZIO(_.commit)
+                        .mapZIO(Consumer.commit)
                         .runDrain *>
                         Consumer.committed(Set(new TopicPartition(topic, 0))).map(_.values.head)
                     )
@@ -512,7 +504,7 @@
                      .flatMap(offset =>
                        committedOffsetRef.update(map =>
                          map :+ (offsetBatch.offset -> offset(topicPartition).map(_.offset()).getOrElse(0L))
-                       ) *> offsetBatch.commit
+                       ) *> Consumer.commit(offsetBatch)
                      )
                  )
                  .runDrain
@@ -639,7 +631,7 @@
                        .mapConcatZIO { committableRecords =>
                          val records     = committableRecords.map(_.record)
                          val offsetBatch = OffsetBatch(committableRecords.map(_.offset))
-                         offsetBatch.commit.as(records)
+                         Consumer.commit(offsetBatch).as(records)
                        }
                        .runCollect
                    }
@@ -680,35 +672,6 @@
           } yield c2Results
         }
 
-<<<<<<< HEAD
-          _ <- produceMany(topic, 0, data)
-          // Consume 5 records to have the offset committed at 5
-          _ <- Consumer
-                 .plainStream(Subscription.topics(topic), Serde.string, Serde.string)
-                 .take(5)
-                 .transduce(ZSink.collectAllN[CommittableRecord[String, String]](5))
-                 .mapConcatZIO { committableRecords =>
-                   val records     = committableRecords.map(_.record)
-                   val offsetBatch = OffsetBatch(committableRecords.map(_.offset))
-
-                   Consumer.commit(offsetBatch).as(records)
-                 }
-                 .runCollect
-                 .provideSomeLayer[Kafka](consumer(client1, Some(group)))
-          // Start a new consumer with manual offset before the committed offset
-          offsetRetrieval = OffsetRetrieval.Manual(tps => ZIO.attempt(tps.map(_ -> manualOffsetSeek.toLong).toMap))
-          secondResults <- Consumer
-                             .plainStream(Subscription.topics(topic), Serde.string, Serde.string)
-                             .take(nrRecords.toLong - manualOffsetSeek)
-                             .map(_.record)
-                             .runCollect
-                             .provideSomeLayer[Kafka](
-                               consumer(client2, Some(group), offsetRetrieval = offsetRetrieval)
-                             )
-          // Check that we only got the records starting from the manually seek'd offset
-        } yield assert(secondResults.map(rec => rec.key() -> rec.value()).toList)(
-          equalTo(data.drop(manualOffsetSeek))
-=======
         Seq(
           test("manual seek with earliest default strategy") {
             for {
@@ -730,7 +693,6 @@
               consumeStartOffsets(3) >= 10L
             )
           }
->>>>>>> b8a4e065
         )
       },
       test("commit offsets for all consumed messages") {
@@ -865,7 +827,7 @@
                           _ <- ZIO.logDebug(
                                  s"Committing offset ${record.partition}:${record.offset.offset} for key ${record.key}"
                                )
-                          _ <- record.offset.commit
+                          _ <- c1.commit(record.offset)
                         } yield record.key
                       }
                       .runCollect
@@ -880,7 +842,7 @@
                           c2
                             .plainStream(subscription, Serde.string, Serde.string)
                             .tap(msg => ZIO.logDebug(s"Received ${msg.key}"))
-                            .mapZIO(msg => msg.offset.commit.as(msg.key))
+                            .mapZIO(msg => c2.commit(msg.offset).as(msg.key))
                             .take(5)
                             .runCollect
                             .map(_.toSet)
@@ -1050,57 +1012,12 @@
 
           _ <- ZIO.fromTry(EmbeddedKafka.createCustomTopic(topic, partitions = nrPartitions))
 
-<<<<<<< HEAD
-          // Consume messages
-          messagesReceived <-
-            ZIO.foreach((0 until nrPartitions).toList)(i => Ref.make[Int](0).map(i -> _)).map(_.toMap)
-          drainCount <- Ref.make(0)
-          subscription = Subscription.topics(topic)
-          fib <- ZIO
-                   .logAnnotate("consumer", "1") {
-                     Consumer
-                       .partitionedAssignmentStream(subscription, Serde.string, Serde.string)
-                       .rechunk(1)
-                       .mapZIO { partitions =>
-                         ZIO.logDebug(s"Got partition assignment ${partitions.map(_._1).mkString(",")}") *>
-                           ZStream
-                             .fromIterable(partitions)
-                             .flatMapPar(Int.MaxValue) { case (tp, partitionStream) =>
-                               ZStream.finalizer(ZIO.logDebug(s"TP ${tp.toString} finalizer")) *>
-                                 partitionStream.mapChunksZIO { records =>
-                                   Consumer.commit(OffsetBatch(records.map(_.offset))) *> messagesReceived(tp.partition)
-                                     .update(_ + records.size)
-                                     .as(records)
-                                 }
-                             }
-                             .runDrain
-                       }
-                       .mapZIO(_ =>
-                         drainCount.updateAndGet(_ + 1).flatMap {
-                           case 2 => ZIO.logDebug("Stopping consumption") *> Consumer.stopConsumption
-                           // 1: when consumer on fib2 starts
-                           // 2: when consumer on fib2 stops, end of test
-                           case _ => ZIO.unit
-                         }
-                       )
-                       .runDrain
-                       .provideSomeLayer[Kafka](
-                         consumer(
-                           client1,
-                           Some(group),
-                           clientInstanceId = Some("consumer1"),
-                           restartStreamOnRebalancing = true,
-                           properties = Map(ConsumerConfig.MAX_POLL_RECORDS_CONFIG -> "10")
-                         )
-                       )
-=======
           // Continuously produce messages throughout the test
           _ <- ZStream
                  .fromSchedule(Schedule.fixed(100.millis))
                  .mapZIO { i =>
                    ZIO.foreach(partitionIds) { p =>
                      produceMany(topic, p, Seq((s"key.$p.$i", s"msg.$p.$i")))
->>>>>>> b8a4e065
                    }
                  }
                  .runDrain
@@ -1135,7 +1052,7 @@
                                     streamsStopped.update(_ :+ tp.partition())
                                 } *>
                                   partitionStream.mapChunksZIO { records =>
-                                    OffsetBatch(records.map(_.offset)).commit.as(records)
+                                    Consumer.commit(OffsetBatch(records.map(_.offset))).as(records)
                                   }
                               }
                               .runDrain
