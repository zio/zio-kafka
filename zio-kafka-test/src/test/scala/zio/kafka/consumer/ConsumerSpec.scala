--- conflicted
+++ resolved
@@ -334,15 +334,13 @@
             group  <- randomGroup
             client <- randomClient
 
-<<<<<<< HEAD
-            consumer <- KafkaTestUtils.makeConsumer(client, Some(group))
             producer <- KafkaTestUtils.makeProducer
-
-            keepProducing <- Ref.make(true)
             _ <- KafkaTestUtils
                    .produceOne(producer, topic, "key", "value")
-                   .repeatWhileZIO(_ => keepProducing.get)
-                   .fork
+                   .forever
+                   .forkScoped
+
+            consumer <- KafkaTestUtils.makeConsumer(client, Some(group))
             _ <- consumer
                    .partitionedStream(Subscription.topics(topic), Serde.string, Serde.string)
                    .flatMapPar(Int.MaxValue) { case (_, partitionStream) =>
@@ -354,7 +352,6 @@
                    }
                    .runDrain
                    .zipLeft(ZIO.logDebug("Stream completed"))
-            _ <- keepProducing.set(false)
           } yield assertCompletes
         },
         test("process outstanding commits after a graceful shutdown") {
@@ -363,34 +360,6 @@
           for {
             group  <- randomGroup
             client <- randomClient
-=======
-          producer <- KafkaTestUtils.makeProducer
-          _ <- KafkaTestUtils
-                 .produceOne(producer, topic, "key", "value")
-                 .forever
-                 .forkScoped
-
-          consumer <- KafkaTestUtils.makeConsumer(client, Some(group))
-          _ <- consumer
-                 .partitionedStream(Subscription.topics(topic), Serde.string, Serde.string)
-                 .flatMapPar(Int.MaxValue) { case (_, partitionStream) =>
-                   partitionStream.zipWithIndex.tap { case (record, idx) =>
-                     consumer.stopConsumption *>
-                       (consumer.stopConsumption <* ZIO.logDebug("Stopped consumption")).when(idx == 3) *>
-                       record.offset.commit <* ZIO.logDebug(s"Committed $idx")
-                   }.tap { case (_, idx) => ZIO.logDebug(s"Consumed $idx") }
-                 }
-                 .runDrain
-                 .zipLeft(ZIO.logDebug("Stream completed"))
-        } yield assertCompletes
-      },
-      test("process outstanding commits after a graceful shutdown") {
-        val kvs   = (1 to 100).toList.map(i => (s"key$i", s"msg$i"))
-        val topic = "test-outstanding-commits"
-        for {
-          group  <- randomGroup
-          client <- randomClient
->>>>>>> be172a13
 
             producer <- KafkaTestUtils.makeProducer
             _        <- KafkaTestUtils.produceMany(producer, topic, kvs)
