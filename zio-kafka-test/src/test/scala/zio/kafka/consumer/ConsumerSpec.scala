--- conflicted
+++ resolved
@@ -1,5 +1,6 @@
 package zio.kafka.consumer
 
+import io.github.embeddedkafka.EmbeddedKafka
 import org.apache.kafka.clients.consumer.{
   ConsumerConfig,
   ConsumerPartitionAssignor,
@@ -402,8 +403,14 @@
             results <- ZIO.scoped {
                          for {
                            stop <- Promise.make[Nothing, Unit]
+                           consumer <- KafkaTestUtils.makeConsumer(
+                                         client,
+                                         Some(group),
+                                         commitTimeout = 2.seconds // Detect issues with commits earlier
+                                       )
+                           producer <- KafkaTestUtils.makeProducer
                            fib <-
-                             Consumer
+                             consumer
                                .withPartitionedStream[Any, String, String](
                                  Subscription.topics(topic),
                                  Serde.string,
@@ -435,11 +442,15 @@
                                    .runDrain
                                }
                                .forkScoped
-                           _ <- produceMany(topic, kvs)
-                           _ <- scheduledProduce(
-                                  topic,
-                                  Schedule.fixed(500.millis).jittered
-                                ).runDrain.forkScoped
+                           _ <- KafkaTestUtils.produceMany(producer, topic, kvs)
+                           _ <- KafkaTestUtils
+                                  .scheduledProduce(
+                                    producer,
+                                    topic,
+                                    Schedule.fixed(500.millis).jittered
+                                  )
+                                  .runDrain
+                                  .forkScoped
                            _                <- stop.await *> fib.interrupt
                            processedOffsets <- processedMessageOffsets.get
                            latestProcessedOffsets =
@@ -447,15 +458,9 @@
                                tp -> values.map(_._2).maxOption.getOrElse(0L)
                              }
                            tps = processedOffsets.map { case (tp, _) => tp }.toSet
-                           committedOffsets <- Consumer.committed(tps)
+                           committedOffsets <- consumer.committed(tps)
                          } yield (latestProcessedOffsets, committedOffsets)
-                       }.provideSomeLayer[Kafka with Producer](
-                         consumer(
-                           client,
-                           Some(group),
-                           commitTimeout = 2.seconds // Detect issues with commits earlier
-                         )
-                       )
+                       }
             (processedOffsets, committedOffsets) = results
           } yield assertTrue(processedOffsets.forall { case (tp, offset) =>
             committedOffsets.get(tp).flatMap(_.map(_.offset())).contains(offset + 1)
@@ -470,13 +475,14 @@
           val numberOfMessages: Int           = 100000
           val kvs: Iterable[(String, String)] = Iterable.tabulate(numberOfMessages)(i => (s"key-$i", s"msg-$i"))
 
-          def test(diagnostics: Diagnostics): ZIO[Producer & Scope & Kafka, Throwable, TestResult] =
+          def test(diagnostics: Diagnostics): ZIO[Scope & Kafka, Throwable, TestResult] =
             for {
               clientId <- randomClient
               topic    <- randomTopic
-              settings <- consumerSettings(clientId = clientId)
+              settings <- KafkaTestUtils.consumerSettings(clientId = clientId)
               consumer <- Consumer.make(settings, diagnostics = diagnostics)
-              _        <- produceMany(topic, kvs)
+              producer <- KafkaTestUtils.makeProducer
+              _        <- KafkaTestUtils.produceMany(producer, topic, kvs)
               // Starting a consumption session to start the Runloop
               consumed0 <- ZIO.scoped {
                              for {
@@ -536,15 +542,17 @@
             client <- randomClient
             group  <- randomGroup
 
-            _ <- produceMany(topic1, kvs)
-            _ <- produceMany(topic2, kvs)
+            producer <- KafkaTestUtils.makeProducer
+            consumer <- KafkaTestUtils.makeConsumer(client, Some(group))
+            _        <- KafkaTestUtils.produceMany(producer, topic1, kvs)
+            _        <- KafkaTestUtils.produceMany(producer, topic2, kvs)
             _ <- ZIO.scoped {
                    for {
                      stream1Started     <- Promise.make[Nothing, Unit]
                      stream1Done        <- Promise.make[Nothing, Unit]
                      stream1Interrupted <- Promise.make[Nothing, Unit]
                      stream1Fib <- ZIO.logAnnotate("stream", "1") {
-                                     (Consumer
+                                     (consumer
                                        .withPlainStream(
                                          Subscription.topics(topic1),
                                          Serde.string,
@@ -562,7 +570,7 @@
                                    }
                      _ <- stream1Started.await
                      _ <- ZIO.logAnnotate("stream", "2") {
-                            Consumer
+                            consumer
                               .withPlainStream(
                                 Subscription.topics(topic2),
                                 Serde.string,
@@ -579,11 +587,11 @@
                               .forkScoped
                           }
                      _ <- stream1Interrupted.await
-                     _ <- produceMany(topic1, kvs)
+                     _ <- KafkaTestUtils.produceMany(producer, topic1, kvs)
                      _ <- stream1Done.await
                             .tapErrorCause(c => ZIO.logErrorCause("Stream 1 await failed", c))
                    } yield ()
-                 }.provideSomeLayer[Kafka with Scope with Producer](consumer(client, Some(group)))
+                 }
           } yield assertCompletes
         } @@ nonFlaky(10)
       ),
@@ -1960,10 +1968,6 @@
     )
       .provideSomeShared[Scope](
         Kafka.embedded
-<<<<<<< HEAD
-      ) @@ withLiveClock @@ timeout(10.minutes)
-=======
-      ) @@ withLiveClock @@ timeout(2.minutes) @@ TestAspect.timed
->>>>>>> 37fed48a
+      ) @@ withLiveClock @@ timeout(10.minutes) @@ TestAspect.timed
 
 }