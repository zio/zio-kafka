--- conflicted
+++ resolved
@@ -38,11 +38,7 @@
 
         def withConsumer(subscription: Subscription, settings: ConsumerSettings) =
           Consumer.make(settings).flatMap { c =>
-<<<<<<< HEAD
             c.plainStream(subscription, Serde.string, Serde.string).toQueue()
-=======
-            c.subscribe(subscription) *> c.plainStream(Serde.string, Serde.string).toQueue()
->>>>>>> 77de3f21
           }
 
         for {
