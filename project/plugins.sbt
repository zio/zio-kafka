<<<<<<< HEAD
addSbtPlugin("org.scalameta"             % "sbt-scalafmt"   % "2.4.6")
addSbtPlugin("io.github.davidgregory084" % "sbt-tpolecat"   % "0.4.1")
addSbtPlugin("com.eed3si9n"              % "sbt-buildinfo"  % "0.11.0")
addSbtPlugin("com.github.sbt"            % "sbt-ci-release" % "1.5.11")
addSbtPlugin("org.scalameta"             % "sbt-mdoc"       % "2.3.3")
=======
addSbtPlugin("org.scalameta"             % "sbt-scalafmt"    % "2.4.6")
addSbtPlugin("io.github.davidgregory084" % "sbt-tpolecat"    % "0.4.1")
addSbtPlugin("com.eed3si9n"              % "sbt-buildinfo"   % "0.11.0")
addSbtPlugin("com.github.sbt"            % "sbt-ci-release"  % "1.5.10")
addSbtPlugin("org.scalameta"             % "sbt-mdoc"        % "2.3.3")
addSbtPlugin("dev.zio"                   % "zio-sbt-website" % "0.0.0+84-6fd7d64e-SNAPSHOT")

resolvers += Resolver.sonatypeRepo("public")
>>>>>>> b072f0a3
<|MERGE_RESOLUTION|>--- conflicted
+++ resolved
@@ -1,16 +1,8 @@
-<<<<<<< HEAD
-addSbtPlugin("org.scalameta"             % "sbt-scalafmt"   % "2.4.6")
-addSbtPlugin("io.github.davidgregory084" % "sbt-tpolecat"   % "0.4.1")
-addSbtPlugin("com.eed3si9n"              % "sbt-buildinfo"  % "0.11.0")
-addSbtPlugin("com.github.sbt"            % "sbt-ci-release" % "1.5.11")
-addSbtPlugin("org.scalameta"             % "sbt-mdoc"       % "2.3.3")
-=======
 addSbtPlugin("org.scalameta"             % "sbt-scalafmt"    % "2.4.6")
 addSbtPlugin("io.github.davidgregory084" % "sbt-tpolecat"    % "0.4.1")
 addSbtPlugin("com.eed3si9n"              % "sbt-buildinfo"   % "0.11.0")
-addSbtPlugin("com.github.sbt"            % "sbt-ci-release"  % "1.5.10")
+addSbtPlugin("com.github.sbt"            % "sbt-ci-release"  % "1.5.11")
 addSbtPlugin("org.scalameta"             % "sbt-mdoc"        % "2.3.3")
 addSbtPlugin("dev.zio"                   % "zio-sbt-website" % "0.0.0+84-6fd7d64e-SNAPSHOT")
 
-resolvers += Resolver.sonatypeRepo("public")
->>>>>>> b072f0a3
+resolvers += Resolver.sonatypeRepo("public")