--- conflicted
+++ resolved
@@ -51,11 +51,7 @@
           key: ${{ runner.os }}-benchmark
 
       - name: Store benchmark result
-<<<<<<< HEAD
-        uses: benchmark-action/github-action-benchmark@v1.16.0
-=======
         uses: benchmark-action/github-action-benchmark@v1.16.2
->>>>>>> e82cdf14
         with:
           name: JMH Benchmark
           tool: 'jmh'
