import sbt.Def

lazy val kafkaVersion         = "3.6.1"
lazy val embeddedKafkaVersion = "3.6.1" // Should be the same as kafkaVersion, except for the patch part

lazy val kafkaClients          = "org.apache.kafka"        % "kafka-clients"           % kafkaVersion
lazy val scalaCollectionCompat = "org.scala-lang.modules" %% "scala-collection-compat" % "2.11.0"
lazy val logback               = "ch.qos.logback"          % "logback-classic"         % "1.5.0"

enablePlugins(ZioSbtEcosystemPlugin, ZioSbtCiPlugin)

inThisBuild(
  List(
    name                     := "ZIO Kafka",
    zioVersion               := "2.0.20",
    crossScalaVersions       := List("2.13.12", "3.3.1"),
    ciEnabledBranches        := Seq("master", "series/0.x"),
    useCoursier              := false,
    Test / parallelExecution := false,
    Test / fork              := true,
    run / fork               := true,
    ciJvmOptions ++= Seq("-Xms6G", "-Xmx6G", "-Xss4M", "-XX:+UseG1GC"),
    scalafixDependencies ++= List(
      "com.github.vovapolu"                      %% "scaluzzi" % "0.1.23",
      "io.github.ghostbuster91.scalafix-unified" %% "unified"  % "0.0.9"
    ),
    developers := List(
      Developer(
        "iravid",
        "Itamar Ravid",
        "iravid@iravid.com",
        url("https://github.com/iravid")
      ),
      Developer(
        "svroonland",
        "svroonland",
        "",
        url("https://github.com/svroonland")
      ),
      Developer(
        "guizmaii",
        "Jules Ivanic",
        "",
        url("https://github.com/guizmaii")
      ),
      Developer(
        "erikvanoosten",
        "Erik van Oosten",
        "",
        url("https://github.com/erikvanoosten")
      )
    )
  )
)

val excludeInferAny = { options: Seq[String] => options.filterNot(Set("-Xlint:infer-any")) }

lazy val root = project
  .in(file("."))
  .settings(
    name               := "zio-kafka",
    publish / skip     := true,
    crossScalaVersions := Nil // https://www.scala-sbt.org/1.x/docs/Cross-Build.html#Cross+building+a+project+statefully
  )
  .aggregate(
    zioKafka,
    zioKafkaTestkit,
    zioKafkaTest,
    zioKafkaBench,
    zioKafkaExample,
    docs
  )

def stdSettings(prjName: String) = Seq(
  name              := s"$prjName",
  scalafmtOnCompile := !insideCI.value,
  Compile / compile / scalacOptions ++=
    optionsOn("2.13")("-Wconf:cat=unused-nowarn:s").value,
  scalacOptions -= "-Xlint:infer-any",
  // workaround for bad constant pool issue
  (Compile / doc) := Def.taskDyn {
    val default = (Compile / doc).taskValue
    Def.task(default.value)
  }.value,
  libraryDependencies ++= {
    CrossVersion.partialVersion(scalaVersion.value) match {
      case Some((2, _)) => Seq(compilerPlugin("com.olegpy" %% "better-monadic-for" % "0.3.1"))
      case _            => List.empty
    }
  }
) ++ scalafixSettings

lazy val zioKafka =
  project
    .in(file("zio-kafka"))
    .enablePlugins(BuildInfoPlugin)
    .settings(stdSettings("zio-kafka"))
    .settings(buildInfoSettings("zio.kafka"))
    .settings(enableZIO(enableStreaming = true))
    .settings(
      libraryDependencies ++= Seq(
        kafkaClients,
        scalaCollectionCompat
      )
    )

lazy val `embedded-kafka`: Def.Initialize[Seq[sbt.ModuleID]] = {
  val embeddedKafka = "io.github.embeddedkafka" %% "embedded-kafka" % embeddedKafkaVersion
  dependenciesOnOrElse("3")(
    embeddedKafka
      .cross(CrossVersion.for3Use2_13) exclude ("org.scala-lang.modules", "scala-collection-compat_2.13")
  )(embeddedKafka)
}

lazy val zioKafkaTestkit =
  project
    .in(file("zio-kafka-testkit"))
    .dependsOn(zioKafka)
    .enablePlugins(BuildInfoPlugin)
    .settings(stdSettings("zio-kafka-testkit"))
    .settings(
      libraryDependencies ++= Seq(
        "dev.zio" %% "zio"      % zioVersion.value,
        "dev.zio" %% "zio-test" % zioVersion.value,
        kafkaClients,
        scalaCollectionCompat
      ) ++ `embedded-kafka`.value
    )

lazy val zioKafkaTest =
  project
    .in(file("zio-kafka-test"))
    .dependsOn(zioKafka, zioKafkaTestkit)
    .enablePlugins(BuildInfoPlugin)
    .settings(stdSettings("zio-kafka-test"))
    .settings(buildInfoSettings("zio.kafka"))
    .settings(enableZIO(enableStreaming = true))
    .settings(publish / skip := true)
    .settings(
      libraryDependencies ++= Seq(
        kafkaClients,
        logback    % Test,
        "dev.zio" %% "zio-logging-slf4j" % "2.2.2" % Test,
        scalaCollectionCompat
      ) ++ `embedded-kafka`.value
    )

lazy val zioKafkaBench =
  project
    .in(file("zio-kafka-bench"))
    .enablePlugins(JmhPlugin)
    .settings(stdSettings("zio-kafka-bench"))
    .settings(publish / skip := true)
    .settings(libraryDependencies += logback)
    .dependsOn(zioKafka, zioKafkaTestkit)

lazy val zioKafkaExample =
  project
    .in(file("zio-kafka-example"))
    .enablePlugins(JavaAppPackaging)
    .settings(stdSettings("zio-kafka-example"))
    .settings(publish / skip := true)
    .settings(run / fork := false)
    .settings(
      libraryDependencies ++= Seq(
        "dev.zio"                 %% "zio"                % "2.0.21",
<<<<<<< HEAD
        "dev.zio"                 %% "zio-kafka"          % "2.7.2",
        "dev.zio"                 %% "zio-logging-slf4j2" % "2.2.2",
=======
        "dev.zio"                 %% "zio-kafka"          % "2.7.3",
        "dev.zio"                 %% "zio-logging-slf4j2" % "2.2.0",
>>>>>>> da2ad41a
        "io.github.embeddedkafka" %% "embedded-kafka"     % embeddedKafkaVersion,
        logback,
        "dev.zio" %% "zio-kafka-testkit" % "2.7.3"  % Test,
        "dev.zio" %% "zio-test"          % "2.0.21" % Test
      ),
      // Scala 3 compiling fails with:
      // [error] Modules were resolved with conflicting cross-version suffixes in ProjectRef(uri("file:/home/runner/work/zio-kafka/zio-kafka/"), "zioKafkaExample"):
      // [error]    org.scala-lang.modules:scala-collection-compat _3, _2.13
      crossScalaVersions -= scala3.value
    )

addCommandAlias("fmt", "all scalafmtSbt scalafmt test:scalafmt")
addCommandAlias("check", "all scalafmtSbtCheck scalafmtCheck test:scalafmtCheck")

lazy val docs = project
  .in(file("zio-kafka-docs"))
  .settings(
    moduleName := "zio-kafka-docs",
    scalacOptions -= "-Yno-imports",
    scalacOptions -= "-Xfatal-warnings",
    projectName                                := "ZIO Kafka",
    mainModuleName                             := (zioKafka / moduleName).value,
    projectStage                               := ProjectStage.ProductionReady,
    ScalaUnidoc / unidoc / unidocProjectFilter := inProjects(zioKafka),
    readmeCredits :=
      "This library is heavily inspired and made possible by the research and implementation done in " +
        "[Alpakka Kafka](https://github.com/akka/alpakka-kafka), a library maintained by the Akka team and originally " +
        "written as Reactive Kafka by SoftwareMill.",
    readmeLicense += s"\n\nCopyright 2021-${java.time.Year.now()} Itamar Ravid and the zio-kafka contributors."
  )
  .enablePlugins(WebsitePlugin)
  .dependsOn(zioKafka, zioKafkaTestkit)<|MERGE_RESOLUTION|>--- conflicted
+++ resolved
@@ -164,13 +164,8 @@
     .settings(
       libraryDependencies ++= Seq(
         "dev.zio"                 %% "zio"                % "2.0.21",
-<<<<<<< HEAD
-        "dev.zio"                 %% "zio-kafka"          % "2.7.2",
+        "dev.zio"                 %% "zio-kafka"          % "2.7.3",
         "dev.zio"                 %% "zio-logging-slf4j2" % "2.2.2",
-=======
-        "dev.zio"                 %% "zio-kafka"          % "2.7.3",
-        "dev.zio"                 %% "zio-logging-slf4j2" % "2.2.0",
->>>>>>> da2ad41a
         "io.github.embeddedkafka" %% "embedded-kafka"     % embeddedKafkaVersion,
         logback,
         "dev.zio" %% "zio-kafka-testkit" % "2.7.3"  % Test,
