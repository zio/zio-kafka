lazy val scala212  = "2.12.17"
lazy val scala213  = "2.13.10"
lazy val scala3    = "3.2.1"
lazy val mainScala = scala213
lazy val allScala  = Seq(scala212, scala3, mainScala)

lazy val zioVersion           = "2.0.2"
lazy val kafkaVersion         = "3.2.0"
lazy val embeddedKafkaVersion = "3.3.1" // Should be the same as kafkaVersion, except for the patch part

lazy val embeddedKafka = "io.github.embeddedkafka" %% "embedded-kafka" % embeddedKafkaVersion

inThisBuild(
  List(
    organization             := "dev.zio",
    homepage                 := Some(url("https://zio.dev/zio-kafka")),
    licenses                 := List("Apache-2.0" -> url("http://www.apache.org/licenses/LICENSE-2.0")),
    useCoursier              := false,
    scalaVersion             := mainScala,
    crossScalaVersions       := allScala,
    Test / parallelExecution := false,
    Test / fork              := true,
    run / fork               := true,
    pgpPublicRing            := file("/tmp/public.asc"),
    pgpSecretRing            := file("/tmp/secret.asc"),
    pgpPassphrase            := sys.env.get("PGP_PASSWORD").map(_.toArray),
    scmInfo := Some(
      ScmInfo(url("https://github.com/zio/zio-kafka/"), "scm:git:git@github.com:zio/zio-kafka.git")
    ),
    developers := List(
      Developer(
        "iravid",
        "Itamar Ravid",
        "iravid@iravid.com",
        url("https://github.com/iravid")
      )
    )
  )
)

val excludeInferAny = { options: Seq[String] => options.filterNot(Set("-Xlint:infer-any")) }

lazy val root = project
  .in(file("."))
  .settings(
    name           := "zio-kafka",
    publish / skip := true
  )
  .aggregate(
    zioKafka,
    zioKafkaTestUtils,
    zioKafkaTest
  )

def buildInfoSettings(packageName: String) =
  Seq(
    buildInfoKeys := Seq[BuildInfoKey](organization, moduleName, name, version, scalaVersion, sbtVersion, isSnapshot),
    buildInfoPackage := packageName
  )

def stdSettings(prjName: String) = Seq(
  name              := s"$prjName",
  scalafmtOnCompile := true,
  Compile / compile / scalacOptions ++= {
    if (scalaBinaryVersion.value == "2.13") Seq("-Wconf:cat=unused-nowarn:s")
    else Seq()
  },
  scalacOptions -= "-Xlint:infer-any",
  // workaround for bad constant pool issue
  (Compile / doc) := Def.taskDyn {
    val default = (Compile / doc).taskValue
    Def.task(default.value)
  }.value
)

lazy val zioKafka =
  project
    .in(file("zio-kafka"))
    .enablePlugins(BuildInfoPlugin)
    .settings(stdSettings("zio-kafka"))
    .settings(buildInfoSettings("zio.kafka"))
    .settings(
      libraryDependencies ++= Seq(
        "dev.zio"                   %% "zio-streams"             % zioVersion,
        "org.apache.kafka"           % "kafka-clients"           % kafkaVersion,
        "com.fasterxml.jackson.core" % "jackson-databind"        % "2.13.3",
        "org.scala-lang.modules"    %% "scala-collection-compat" % "2.7.0"
      )
    )

lazy val zioKafkaTestUtils =
  project
    .in(file("zio-kafka-test-utils"))
    .dependsOn(zioKafka)
    .enablePlugins(BuildInfoPlugin)
    .settings(stdSettings("zio-kafka-test-utils"))
    .settings(buildInfoSettings("zio.kafka"))
    .settings(
      libraryDependencies ++= Seq(
        "dev.zio"                %% "zio"                     % zioVersion,
        "org.apache.kafka"        % "kafka-clients"           % kafkaVersion,
        "org.scala-lang.modules" %% "scala-collection-compat" % "2.7.0"
      ) ++ {
        if (scalaBinaryVersion.value == "3")
          Seq(
            embeddedKafka
              .cross(CrossVersion.for3Use2_13) exclude ("org.scala-lang.modules", "scala-collection-compat_2.13")
          )
        else Seq(embeddedKafka)
      }
    )

lazy val zioKafkaTest =
  project
    .in(file("zio-kafka-test"))
    .dependsOn(zioKafka, zioKafkaTestUtils)
    .enablePlugins(BuildInfoPlugin)
    .settings(stdSettings("zio-kafka-test"))
    .settings(buildInfoSettings("zio.kafka"))
    .settings(publish / skip := true)
    .settings(
      libraryDependencies ++= Seq(
        "dev.zio"                   %% "zio-streams"             % zioVersion,
        "dev.zio"                   %% "zio-test"                % zioVersion % Test,
        "dev.zio"                   %% "zio-test-sbt"            % zioVersion % Test,
        "org.apache.kafka"           % "kafka-clients"           % kafkaVersion,
<<<<<<< HEAD
        "com.fasterxml.jackson.core" % "jackson-databind"        % "2.13.4.2",
        "ch.qos.logback"             % "logback-classic"         % "1.4.4"    % Test,
=======
        "com.fasterxml.jackson.core" % "jackson-databind"        % "2.14.0",
        "ch.qos.logback"             % "logback-classic"         % "1.2.11"   % Test,
>>>>>>> b718d839
        "org.scala-lang.modules"    %% "scala-collection-compat" % "2.8.1"
      ) ++ {
        if (scalaBinaryVersion.value == "3")
          Seq(
            embeddedKafka
              .cross(CrossVersion.for3Use2_13) exclude ("org.scala-lang.modules", "scala-collection-compat_2.13")
          )
        else Seq(embeddedKafka)
      },
      testFrameworks := Seq(new TestFramework("zio.test.sbt.ZTestFramework"))
    )

addCommandAlias("fmt", "all scalafmtSbt scalafmt test:scalafmt")
addCommandAlias("check", "all scalafmtSbtCheck scalafmtCheck test:scalafmtCheck")

lazy val docs = project
  .in(file("zio-kafka-docs"))
  .settings(
    publish / skip := true,
    moduleName     := "zio-kafka-docs",
    scalacOptions -= "-Yno-imports",
    scalacOptions -= "-Xfatal-warnings"
  )
  .enablePlugins(WebsitePlugin)<|MERGE_RESOLUTION|>--- conflicted
+++ resolved
@@ -124,13 +124,8 @@
         "dev.zio"                   %% "zio-test"                % zioVersion % Test,
         "dev.zio"                   %% "zio-test-sbt"            % zioVersion % Test,
         "org.apache.kafka"           % "kafka-clients"           % kafkaVersion,
-<<<<<<< HEAD
-        "com.fasterxml.jackson.core" % "jackson-databind"        % "2.13.4.2",
+        "com.fasterxml.jackson.core" % "jackson-databind"        % "2.14.0",
         "ch.qos.logback"             % "logback-classic"         % "1.4.4"    % Test,
-=======
-        "com.fasterxml.jackson.core" % "jackson-databind"        % "2.14.0",
-        "ch.qos.logback"             % "logback-classic"         % "1.2.11"   % Test,
->>>>>>> b718d839
         "org.scala-lang.modules"    %% "scala-collection-compat" % "2.8.1"
       ) ++ {
         if (scalaBinaryVersion.value == "3")
