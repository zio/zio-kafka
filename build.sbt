import sbt.Def

lazy val kafkaVersion         = "3.4.1"
lazy val embeddedKafkaVersion = "3.4.0.1" // Should be the same as kafkaVersion, except for the patch part

lazy val kafkaClients          = "org.apache.kafka"           % "kafka-clients"           % kafkaVersion
lazy val scalaCollectionCompat = "org.scala-lang.modules"    %% "scala-collection-compat" % "2.10.0"
lazy val jacksonDatabind       = "com.fasterxml.jackson.core" % "jackson-databind"        % "2.15.2"
lazy val logback               = "ch.qos.logback"             % "logback-classic"         % "1.3.7"

enablePlugins(ZioSbtEcosystemPlugin, ZioSbtCiPlugin)

inThisBuild(
  List(
    name       := "ZIO Kafka",
    zioVersion := "2.0.15",
<<<<<<< HEAD
    scala212   := "2.12.18",
    scala213   := "2.13.10",
=======
    scala212   := "2.12.17",
    scala213   := "2.13.11",
>>>>>>> 9d98ddf0
    scala3     := "3.3.0",
    crossScalaVersions -= scala211.value,
    ciEnabledBranches        := Seq("master", "series/0.x"),
    useCoursier              := false,
    Test / parallelExecution := false,
    Test / fork              := true,
    run / fork               := true,
    ciJvmOptions ++= Seq("-Xms6G", "-Xmx6G", "-Xss4M", "-XX:+UseG1GC"),
    developers := List(
      Developer(
        "iravid",
        "Itamar Ravid",
        "iravid@iravid.com",
        url("https://github.com/iravid")
      ),
      Developer(
        "svroonland",
        "svroonland",
        "",
        url("https://github.com/svroonland")
      ),
      Developer(
        "guizmaii",
        "Jules Ivanic",
        "",
        url("https://github.com/guizmaii")
      ),
      Developer(
        "erikvanoosten",
        "Erik van Oosten",
        "",
        url("https://github.com/erikvanoosten")
      )
    )
  )
)

val excludeInferAny = { options: Seq[String] => options.filterNot(Set("-Xlint:infer-any")) }

lazy val root = project
  .in(file("."))
  .settings(
    name               := "zio-kafka",
    publish / skip     := true,
    crossScalaVersions := Nil // https://www.scala-sbt.org/1.x/docs/Cross-Build.html#Cross+building+a+project+statefully
  )
  .aggregate(
    zioKafka,
    zioKafkaTestkit,
    zioKafkaTest,
    zioKafkaBench,
    zioKafkaExample,
    docs
  )

def stdSettings(prjName: String) = Seq(
  name              := s"$prjName",
  scalafmtOnCompile := !insideCI.value,
  Compile / compile / scalacOptions ++=
    optionsOn("2.13")("-Wconf:cat=unused-nowarn:s").value,
  scalacOptions -= "-Xlint:infer-any",
  // workaround for bad constant pool issue
  (Compile / doc) := Def.taskDyn {
    val default = (Compile / doc).taskValue
    Def.task(default.value)
  }.value,
  libraryDependencies ++= {
    CrossVersion.partialVersion(scalaVersion.value) match {
      case Some((2, _)) => Seq(compilerPlugin("com.olegpy" %% "better-monadic-for" % "0.3.1"))
      case _            => List.empty
    }
  }
) ++ scalafixSettings

lazy val zioKafka =
  project
    .in(file("zio-kafka"))
    .enablePlugins(BuildInfoPlugin)
    .settings(stdSettings("zio-kafka"))
    .settings(buildInfoSettings("zio.kafka"))
    .settings(enableZIO(enableStreaming = true))
    .settings(
      libraryDependencies ++= Seq(
        kafkaClients,
        jacksonDatabind,
        scalaCollectionCompat
      )
    )

lazy val `embedded-kafka`: Def.Initialize[Seq[sbt.ModuleID]] = {
  val embeddedKafka = "io.github.embeddedkafka" %% "embedded-kafka" % embeddedKafkaVersion
  dependenciesOnOrElse("3")(
    embeddedKafka
      .cross(CrossVersion.for3Use2_13) exclude ("org.scala-lang.modules", "scala-collection-compat_2.13")
  )(embeddedKafka)
}

lazy val zioKafkaTestkit =
  project
    .in(file("zio-kafka-testkit"))
    .dependsOn(zioKafka)
    .enablePlugins(BuildInfoPlugin)
    .settings(stdSettings("zio-kafka-testkit"))
    .settings(
      libraryDependencies ++= Seq(
        "dev.zio" %% "zio"      % zioVersion.value,
        "dev.zio" %% "zio-test" % zioVersion.value,
        kafkaClients,
        scalaCollectionCompat
      ) ++ `embedded-kafka`.value
    )

lazy val zioKafkaTest =
  project
    .in(file("zio-kafka-test"))
    .dependsOn(zioKafka, zioKafkaTestkit)
    .enablePlugins(BuildInfoPlugin)
    .settings(stdSettings("zio-kafka-test"))
    .settings(buildInfoSettings("zio.kafka"))
    .settings(enableZIO(enableStreaming = true))
    .settings(publish / skip := true)
    .settings(
      libraryDependencies ++= Seq(
        kafkaClients,
        jacksonDatabind,
        logback    % Test,
        "dev.zio" %% "zio-logging-slf4j" % "2.1.13" % Test,
        scalaCollectionCompat
      ) ++ `embedded-kafka`.value
    )

lazy val zioKafkaBench =
  project
    .in(file("zio-kafka-bench"))
    .enablePlugins(JmhPlugin)
    .settings(stdSettings("zio-kafka-bench"))
    .settings(publish / skip := true)
    .settings(libraryDependencies += logback)
    .dependsOn(zioKafka, zioKafkaTestkit)

lazy val zioKafkaExample =
  project
    .in(file("zio-kafka-example"))
    .enablePlugins(JavaAppPackaging)
    .settings(stdSettings("zio-kafka-example"))
    .settings(publish / skip := true)
    .settings(run / fork := false)
    .settings(
      libraryDependencies ++= Seq(
        "dev.zio"                 %% "zio"                % "2.0.15",
        "dev.zio"                 %% "zio-kafka"          % "2.3.2",
        "dev.zio"                 %% "zio-kafka-testkit"  % "2.3.2"  % Test,
        "dev.zio"                 %% "zio-test"           % "2.0.15" % Test,
        "ch.qos.logback"           % "logback-classic"    % "1.4.6",
        "dev.zio"                 %% "zio-logging-slf4j2" % "2.1.13",
        "io.github.embeddedkafka" %% "embedded-kafka"     % embeddedKafkaVersion
      ),
      // Scala 3 compiling fails with:
      // [error] Modules were resolved with conflicting cross-version suffixes in ProjectRef(uri("file:/home/runner/work/zio-kafka/zio-kafka/"), "zioKafkaExample"):
      // [error]    org.scala-lang.modules:scala-collection-compat _3, _2.13
      crossScalaVersions -= scala3.value
    )

addCommandAlias("fmt", "all scalafmtSbt scalafmt test:scalafmt")
addCommandAlias("check", "all scalafmtSbtCheck scalafmtCheck test:scalafmtCheck")

lazy val docs = project
  .in(file("zio-kafka-docs"))
  .settings(
    moduleName := "zio-kafka-docs",
    scalacOptions -= "-Yno-imports",
    scalacOptions -= "-Xfatal-warnings",
    projectName                                := "ZIO Kafka",
    mainModuleName                             := (zioKafka / moduleName).value,
    projectStage                               := ProjectStage.ProductionReady,
    ScalaUnidoc / unidoc / unidocProjectFilter := inProjects(zioKafka),
    readmeCredits :=
      "This library is heavily inspired and made possible by the research and implementation done in " +
        "[Alpakka Kafka](https://github.com/akka/alpakka-kafka), a library maintained by the Akka team and originally " +
        "written as Reactive Kafka by SoftwareMill.",
    readmeLicense += s"\n\nCopyright 2021-${java.time.Year.now()} Itamar Ravid and the zio-kafka contributors."
  )
  .enablePlugins(WebsitePlugin)
  .dependsOn(zioKafka, zioKafkaTestkit)<|MERGE_RESOLUTION|>--- conflicted
+++ resolved
@@ -14,13 +14,8 @@
   List(
     name       := "ZIO Kafka",
     zioVersion := "2.0.15",
-<<<<<<< HEAD
     scala212   := "2.12.18",
-    scala213   := "2.13.10",
-=======
-    scala212   := "2.12.17",
     scala213   := "2.13.11",
->>>>>>> 9d98ddf0
     scala3     := "3.3.0",
     crossScalaVersions -= scala211.value,
     ciEnabledBranches        := Seq("master", "series/0.x"),
