lazy val scala212  = "2.12.15"
lazy val scala213  = "2.13.8"
lazy val scala3    = "3.1.2"
lazy val mainScala = scala213
lazy val allScala  = Seq(scala212, scala3, mainScala)

<<<<<<< HEAD
lazy val zioVersion           = "2.0.0-RC6"
lazy val kafkaVersion         = "3.1.0"
lazy val embeddedKafkaVersion = "3.1.0" // Should be the same as kafkaVersion, except for the patch part
=======
lazy val zioVersion           = "2.0.0-RC5"
lazy val kafkaVersion         = "3.2.0"
lazy val embeddedKafkaVersion = "3.2.0" // Should be the same as kafkaVersion, except for the patch part
>>>>>>> 23c83c76

lazy val embeddedKafka = "io.github.embeddedkafka" %% "embedded-kafka" % embeddedKafkaVersion % Test

inThisBuild(
  List(
    organization             := "dev.zio",
    homepage                 := Some(url("https://github.com/zio/zio-kafka")),
    licenses                 := List("Apache-2.0" -> url("http://www.apache.org/licenses/LICENSE-2.0")),
    useCoursier              := false,
    scalaVersion             := mainScala,
    crossScalaVersions       := allScala,
    Test / parallelExecution := false,
    Test / fork              := true,
    run / fork               := true,
    pgpPublicRing            := file("/tmp/public.asc"),
    pgpSecretRing            := file("/tmp/secret.asc"),
    pgpPassphrase            := sys.env.get("PGP_PASSWORD").map(_.toArray),
    scmInfo := Some(
      ScmInfo(url("https://github.com/zio/zio-kafka/"), "scm:git:git@github.com:zio/zio-kafka.git")
    ),
    developers := List(
      Developer(
        "iravid",
        "Itamar Ravid",
        "iravid@iravid.com",
        url("https://github.com/iravid")
      )
    )
  )
)

val excludeInferAny = { options: Seq[String] => options.filterNot(Set("-Xlint:infer-any")) }

lazy val kafka =
  project
    .in(file("."))
    .enablePlugins(BuildInfoPlugin)
    .settings(
      name              := "zio-kafka",
      scalafmtOnCompile := true,
      Compile / compile / scalacOptions ++= {
        if (scalaBinaryVersion.value == "2.13") Seq("-Wconf:cat=unused-nowarn:s")
        else Seq()
      },
      scalacOptions -= "-Xlint:infer-any",
      // workaround for bad constant pool issue
      (Compile / doc) := Def.taskDyn {
        val default = (Compile / doc).taskValue
        Def.task(default.value)
      }.value
    )
    .settings(
      buildInfoKeys    := Seq[BuildInfoKey](organization, name, version, scalaVersion, sbtVersion, isSnapshot),
      buildInfoPackage := "zio.kafka"
    )
    .settings(
      libraryDependencies ++= Seq(
        "dev.zio"                   %% "zio-streams"             % zioVersion,
        "dev.zio"                   %% "zio-test"                % zioVersion % Test,
        "dev.zio"                   %% "zio-test-sbt"            % zioVersion % Test,
        "org.apache.kafka"           % "kafka-clients"           % kafkaVersion,
        "com.fasterxml.jackson.core" % "jackson-databind"        % "2.13.3",
        "ch.qos.logback"             % "logback-classic"         % "1.2.11"   % Test,
        "org.scala-lang.modules"    %% "scala-collection-compat" % "2.7.0"
      ) ++ {
        if (scalaBinaryVersion.value == "3")
          Seq(
            embeddedKafka
              .cross(CrossVersion.for3Use2_13) exclude ("org.scala-lang.modules", "scala-collection-compat_2.13")
          )
        else Seq(embeddedKafka)
      },
      testFrameworks := Seq(new TestFramework("zio.test.sbt.ZTestFramework"))
    )

lazy val docs = project
  .in(file("zio-kafka-docs"))
  .dependsOn(kafka)
  .settings(
    // Version will only appear on the generated target file replacing @VERSION@
    mdocVariables := Map(
      "VERSION" -> version.value
    )
  )
  .enablePlugins(MdocPlugin)

addCommandAlias("fmt", "all scalafmtSbt scalafmt test:scalafmt")
addCommandAlias("check", "all scalafmtSbtCheck scalafmtCheck test:scalafmtCheck")<|MERGE_RESOLUTION|>--- conflicted
+++ resolved
@@ -4,15 +4,9 @@
 lazy val mainScala = scala213
 lazy val allScala  = Seq(scala212, scala3, mainScala)
 
-<<<<<<< HEAD
 lazy val zioVersion           = "2.0.0-RC6"
-lazy val kafkaVersion         = "3.1.0"
-lazy val embeddedKafkaVersion = "3.1.0" // Should be the same as kafkaVersion, except for the patch part
-=======
-lazy val zioVersion           = "2.0.0-RC5"
 lazy val kafkaVersion         = "3.2.0"
 lazy val embeddedKafkaVersion = "3.2.0" // Should be the same as kafkaVersion, except for the patch part
->>>>>>> 23c83c76
 
 lazy val embeddedKafka = "io.github.embeddedkafka" %% "embedded-kafka" % embeddedKafkaVersion % Test
 
