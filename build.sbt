import sbt.Def

lazy val kafkaVersion         = "3.6.1"
lazy val embeddedKafkaVersion = "3.6.1" // Should be the same as kafkaVersion, except for the patch part

lazy val kafkaClients          = "org.apache.kafka"        % "kafka-clients"           % kafkaVersion
lazy val scalaCollectionCompat = "org.scala-lang.modules" %% "scala-collection-compat" % "2.11.0"
lazy val logback               = "ch.qos.logback"          % "logback-classic"         % "1.5.0"

enablePlugins(ZioSbtEcosystemPlugin, ZioSbtCiPlugin)

inThisBuild(
  List(
    name                     := "ZIO Kafka",
<<<<<<< HEAD
    zioVersion               := "2.0.21",
    crossScalaVersions       := List("2.13.12", "3.3.1"),
=======
    zioVersion               := "2.0.20",
    crossScalaVersions       := List("2.13.13", "3.3.1"),
>>>>>>> c9a8fe1c
    ciEnabledBranches        := Seq("master", "series/0.x"),
    useCoursier              := false,
    Test / parallelExecution := false,
    Test / fork              := true,
    run / fork               := true,
    ciJvmOptions ++= Seq("-Xms6G", "-Xmx6G", "-Xss4M", "-XX:+UseG1GC"),
    scalafixDependencies ++= List(
      "com.github.vovapolu"                      %% "scaluzzi" % "0.1.23",
      "io.github.ghostbuster91.scalafix-unified" %% "unified"  % "0.0.9"
    ),
    developers := List(
      Developer(
        "iravid",
        "Itamar Ravid",
        "iravid@iravid.com",
        url("https://github.com/iravid")
      ),
      Developer(
        "svroonland",
        "svroonland",
        "",
        url("https://github.com/svroonland")
      ),
      Developer(
        "guizmaii",
        "Jules Ivanic",
        "",
        url("https://github.com/guizmaii")
      ),
      Developer(
        "erikvanoosten",
        "Erik van Oosten",
        "",
        url("https://github.com/erikvanoosten")
      )
    )
  )
)

val excludeInferAny = { options: Seq[String] => options.filterNot(Set("-Xlint:infer-any")) }

lazy val root = project
  .in(file("."))
  .settings(
    name               := "zio-kafka",
    publish / skip     := true,
    crossScalaVersions := Nil // https://www.scala-sbt.org/1.x/docs/Cross-Build.html#Cross+building+a+project+statefully
  )
  .aggregate(
    zioKafka,
    zioKafkaTestkit,
    zioKafkaTest,
    zioKafkaBench,
    zioKafkaExample,
    docs
  )

def stdSettings(prjName: String) = Seq(
  name              := s"$prjName",
  scalafmtOnCompile := !insideCI.value,
  Compile / compile / scalacOptions ++=
    optionsOn("2.13")("-Wconf:cat=unused-nowarn:s").value,
  scalacOptions -= "-Xlint:infer-any",
  // workaround for bad constant pool issue
  (Compile / doc) := Def.taskDyn {
    val default = (Compile / doc).taskValue
    Def.task(default.value)
  }.value,
  libraryDependencies ++= {
    CrossVersion.partialVersion(scalaVersion.value) match {
      case Some((2, _)) => Seq(compilerPlugin("com.olegpy" %% "better-monadic-for" % "0.3.1"))
      case _            => List.empty
    }
  }
) ++ scalafixSettings

lazy val zioKafka =
  project
    .in(file("zio-kafka"))
    .enablePlugins(BuildInfoPlugin)
    .settings(stdSettings("zio-kafka"))
    .settings(buildInfoSettings("zio.kafka"))
    .settings(enableZIO(enableStreaming = true))
    .settings(
      libraryDependencies ++= Seq(
        kafkaClients,
        scalaCollectionCompat
      )
    )

lazy val `embedded-kafka`: Def.Initialize[Seq[sbt.ModuleID]] = {
  val embeddedKafka = "io.github.embeddedkafka" %% "embedded-kafka" % embeddedKafkaVersion
  dependenciesOnOrElse("3")(
    embeddedKafka
      .cross(CrossVersion.for3Use2_13) exclude ("org.scala-lang.modules", "scala-collection-compat_2.13")
  )(embeddedKafka)
}

lazy val zioKafkaTestkit =
  project
    .in(file("zio-kafka-testkit"))
    .dependsOn(zioKafka)
    .enablePlugins(BuildInfoPlugin)
    .settings(stdSettings("zio-kafka-testkit"))
    .settings(
      libraryDependencies ++= Seq(
        "dev.zio" %% "zio"      % zioVersion.value,
        "dev.zio" %% "zio-test" % zioVersion.value,
        kafkaClients,
        scalaCollectionCompat
      ) ++ `embedded-kafka`.value
    )

lazy val zioKafkaTest =
  project
    .in(file("zio-kafka-test"))
    .dependsOn(zioKafka, zioKafkaTestkit)
    .enablePlugins(BuildInfoPlugin)
    .settings(stdSettings("zio-kafka-test"))
    .settings(buildInfoSettings("zio.kafka"))
    .settings(enableZIO(enableStreaming = true))
    .settings(publish / skip := true)
    .settings(
      libraryDependencies ++= Seq(
        kafkaClients,
        logback    % Test,
        "dev.zio" %% "zio-logging-slf4j" % "2.2.2" % Test,
        scalaCollectionCompat
      ) ++ `embedded-kafka`.value
    )

lazy val zioKafkaBench =
  project
    .in(file("zio-kafka-bench"))
    .enablePlugins(JmhPlugin)
    .settings(stdSettings("zio-kafka-bench"))
    .settings(publish / skip := true)
    .settings(libraryDependencies += logback)
    .dependsOn(zioKafka, zioKafkaTestkit)

lazy val zioKafkaExample =
  project
    .in(file("zio-kafka-example"))
    .enablePlugins(JavaAppPackaging)
    .settings(stdSettings("zio-kafka-example"))
    .settings(publish / skip := true)
    .settings(run / fork := false)
    .settings(
      libraryDependencies ++= Seq(
        "dev.zio"                 %% "zio"                % "2.0.21",
        "dev.zio"                 %% "zio-kafka"          % "2.7.3",
        "dev.zio"                 %% "zio-logging-slf4j2" % "2.2.2",
        "io.github.embeddedkafka" %% "embedded-kafka"     % embeddedKafkaVersion,
        logback,
        "dev.zio" %% "zio-kafka-testkit" % "2.7.3"  % Test,
        "dev.zio" %% "zio-test"          % "2.0.21" % Test
      ),
      // Scala 3 compiling fails with:
      // [error] Modules were resolved with conflicting cross-version suffixes in ProjectRef(uri("file:/home/runner/work/zio-kafka/zio-kafka/"), "zioKafkaExample"):
      // [error]    org.scala-lang.modules:scala-collection-compat _3, _2.13
      crossScalaVersions -= scala3.value
    )

addCommandAlias("fmt", "all scalafmtSbt scalafmt test:scalafmt")
addCommandAlias("check", "all scalafmtSbtCheck scalafmtCheck test:scalafmtCheck")

lazy val docs = project
  .in(file("zio-kafka-docs"))
  .settings(
    moduleName := "zio-kafka-docs",
    scalacOptions -= "-Yno-imports",
    scalacOptions -= "-Xfatal-warnings",
    projectName                                := "ZIO Kafka",
    mainModuleName                             := (zioKafka / moduleName).value,
    projectStage                               := ProjectStage.ProductionReady,
    ScalaUnidoc / unidoc / unidocProjectFilter := inProjects(zioKafka),
    readmeCredits :=
      "This library is heavily inspired and made possible by the research and implementation done in " +
        "[Alpakka Kafka](https://github.com/akka/alpakka-kafka), a library maintained by the Akka team and originally " +
        "written as Reactive Kafka by SoftwareMill.",
    readmeLicense += s"\n\nCopyright 2021-${java.time.Year.now()} Itamar Ravid and the zio-kafka contributors."
  )
  .enablePlugins(WebsitePlugin)
  .dependsOn(zioKafka, zioKafkaTestkit)<|MERGE_RESOLUTION|>--- conflicted
+++ resolved
@@ -12,13 +12,7 @@
 inThisBuild(
   List(
     name                     := "ZIO Kafka",
-<<<<<<< HEAD
     zioVersion               := "2.0.21",
-    crossScalaVersions       := List("2.13.12", "3.3.1"),
-=======
-    zioVersion               := "2.0.20",
-    crossScalaVersions       := List("2.13.13", "3.3.1"),
->>>>>>> c9a8fe1c
     ciEnabledBranches        := Seq("master", "series/0.x"),
     useCoursier              := false,
     Test / parallelExecution := false,
