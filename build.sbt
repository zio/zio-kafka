--- conflicted
+++ resolved
@@ -179,23 +179,13 @@
     .settings(run / fork := false)
     .settings(
       libraryDependencies ++= Seq(
-<<<<<<< HEAD
         "dev.zio"                 %% "zio"                % "2.1.8",
-        "dev.zio"                 %% "zio-kafka"          % "2.8.0",
-        "dev.zio"                 %% "zio-logging-slf4j2" % "2.3.1",
-        "io.github.embeddedkafka" %% "embedded-kafka"     % embeddedKafkaVersion,
-        logback,
-        "dev.zio" %% "zio-kafka-testkit" % "2.8.0" % Test,
-        "dev.zio" %% "zio-test"          % "2.1.8" % Test
-=======
-        "dev.zio"                 %% "zio"                % "2.1.7",
         "dev.zio"                 %% "zio-kafka"          % "2.8.2",
         "dev.zio"                 %% "zio-logging-slf4j2" % "2.3.1",
         "io.github.embeddedkafka" %% "embedded-kafka"     % embeddedKafkaVersion,
         logback,
         "dev.zio" %% "zio-kafka-testkit" % "2.8.2" % Test,
-        "dev.zio" %% "zio-test"          % "2.1.7" % Test
->>>>>>> 35530e86
+        "dev.zio" %% "zio-test"          % "2.1.8" % Test
       ),
       // Scala 3 compiling fails with:
       // [error] Modules were resolved with conflicting cross-version suffixes in ProjectRef(uri("file:/home/runner/work/zio-kafka/zio-kafka/"), "zioKafkaExample"):
