--- conflicted
+++ resolved
@@ -25,11 +25,7 @@
 inThisBuild(
   List(
     name         := "ZIO Kafka",
-<<<<<<< HEAD
-    zioVersion   := "2.1.10",
-=======
     zioVersion   := "2.1.11",
->>>>>>> c1e4def7
     scalaVersion := _scala213,
     // zio-sbt defines these 'scala213' and 'scala3' settings, but we need to define them here to override the defaults and better control them
     scala213 := _scala213,
