--- conflicted
+++ resolved
@@ -1,23 +1,12 @@
 lazy val scala212  = "2.12.15"
-<<<<<<< HEAD
-lazy val scala213  = "2.13.6"
-lazy val scala3    = "3.1.0"
-lazy val mainScala = scala213
-lazy val allScala  = Seq(scala212, scala3, mainScala)
-
-lazy val zioVersion           = "2.0.0-RC1"
-lazy val kafkaVersion         = "2.8.1"
-lazy val embeddedKafkaVersion = "2.8.1" // Should be the same as kafkaVersion, except for the patch part
-=======
 lazy val scala213  = "2.13.8"
 lazy val scala3    = "3.1.1"
 lazy val mainScala = scala213
 lazy val allScala  = Seq(scala212, scala3, mainScala)
 
-lazy val zioVersion           = "1.0.13"
+lazy val zioVersion           = "2.0.0-RC2"
 lazy val kafkaVersion         = "3.1.0"
 lazy val embeddedKafkaVersion = "3.1.0" // Should be the same as kafkaVersion, except for the patch part
->>>>>>> a0e6aefb
 
 lazy val embeddedKafka = "io.github.embeddedkafka" %% "embedded-kafka" % embeddedKafkaVersion % Test
 
