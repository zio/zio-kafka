--- conflicted
+++ resolved
@@ -14,13 +14,8 @@
 lazy val zioTest               = "dev.zio"                   %% "zio-test"                % zioVersion
 lazy val zioTestSbt            = "dev.zio"                   %% "zio-test-sbt"            % zioVersion
 lazy val scalaCollectionCompat = "org.scala-lang.modules"    %% "scala-collection-compat" % "2.8.1"
-<<<<<<< HEAD
-lazy val jacksonDatabind       = "com.fasterxml.jackson.core" % "jackson-databind"        % "2.14.0"
+lazy val jacksonDatabind       = "com.fasterxml.jackson.core" % "jackson-databind"        % "2.14.1"
 lazy val logback               = "ch.qos.logback"             % "logback-classic"         % "1.3.5"
-=======
-lazy val jacksonDatabind       = "com.fasterxml.jackson.core" % "jackson-databind"        % "2.14.1"
-lazy val logback               = "ch.qos.logback"             % "logback-classic"         % "1.3.4"
->>>>>>> 31a1d45d
 lazy val embeddedKafka         = "io.github.embeddedkafka"   %% "embedded-kafka"          % embeddedKafkaVersion
 
 inThisBuild(
