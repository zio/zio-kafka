--- conflicted
+++ resolved
@@ -62,13 +62,5 @@
                   } { consumer =>
                     ZIO.blocking(access.withPermit(ZIO.attempt(consumer.close(settings.closeTimeout)))).orDie
                   }
-<<<<<<< HEAD
-=======
-    } yield new ConsumerAccess(consumer, access)
-
-  def make(consumer: ByteArrayKafkaConsumer): ZIO[Scope, Throwable, ConsumerAccess] =
-    for {
->>>>>>> c8f11733
-      access <- Semaphore.make(1)
     } yield new ConsumerAccess(consumer, access)
 }