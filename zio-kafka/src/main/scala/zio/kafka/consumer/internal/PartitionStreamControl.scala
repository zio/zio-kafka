--- conflicted
+++ resolved
@@ -85,21 +85,12 @@
     queueInfoRef.get.map(_.deadlineExceeded(now))
 
   /** To be invoked when the stream is no longer processing. */
-<<<<<<< HEAD
-  private[internal] def halt: UIO[Boolean] = {
+  private[internal] def halt: UIO[Unit] = {
     val timeOutMessage = s"No records were polled for more than $maxPullInterval for topic partition $tp. " +
       "Use ConsumerSettings.withMaxPollInterval to set a longer interval if processing a batch of records " +
       "needs more time."
     val consumeTimeout = new TimeoutException(timeOutMessage) with NoStackTrace
-    ZIO.logWarning(timeOutMessage) *> interruptionPromise.fail(consumeTimeout)
-=======
-  private[internal] def halt: UIO[Unit] = {
-    val timeOutMessage = s"No records were polled for more than $maxPollInterval for topic partition $tp. " +
-      "Use ConsumerSettings.withMaxPollInterval to set a longer interval if processing a batch of records " +
-      "needs more time."
-    val consumeTimeout = new TimeoutException(timeOutMessage) with NoStackTrace
-    interruptionPromise.fail(consumeTimeout).unit
->>>>>>> 16a4482c
+    ZIO.logWarning(timeOutMessage) *> interruptionPromise.fail(consumeTimeout).unit
   }
 
   /** To be invoked when the partition was lost. It clears the queue and ends the stream. */
