--- conflicted
+++ resolved
@@ -600,12 +600,8 @@
                        settings.commitTimeout,
                        diagnostics,
                        metrics,
-<<<<<<< HEAD
                        commitAvailable.offer(true).unit,
                        sameThreadRuntime
-=======
-                       commandQueue.offer(RunloopCommand.CommitAvailable).unit
->>>>>>> 81b9f3e2
                      )
       rebalanceCoordinator = new RebalanceCoordinator(
                                lastRebalanceEvent,
