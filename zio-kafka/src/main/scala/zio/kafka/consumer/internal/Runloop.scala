package zio.kafka.consumer.internal

import org.apache.kafka.clients.consumer._
import org.apache.kafka.common.TopicPartition
import org.apache.kafka.common.errors.RebalanceInProgressException
import zio.{ ZIO, _ }
import zio.kafka.consumer.Consumer.OffsetRetrieval
import zio.kafka.consumer.diagnostics.{ DiagnosticEvent, Diagnostics }
import zio.kafka.consumer.internal.ConsumerAccess.ByteArrayKafkaConsumer
import zio.kafka.consumer.internal.Runloop.{
  BufferedRecords,
  ByteArrayCommittableRecord,
  ByteArrayConsumerRecord,
  Command,
  RebalanceEvent,
  RevokeResult
}
import zio.kafka.consumer.{ CommittableRecord, RebalanceConsumer, RebalanceListener, Subscription }
import zio.stream._

import java.util
import scala.collection.mutable
import scala.jdk.CollectionConverters._
import scala.util.control.NonFatal

private[consumer] final class Runloop(
  runtime: Runtime[Any],
  hasGroupId: Boolean,
  consumer: ConsumerAccess,
  pollFrequency: Duration,
  pollTimeout: Duration,
  requestQueue: Queue[Runloop.Request],
<<<<<<< HEAD
  commitQueue: Queue[Command.Commit],
=======
  commandQueue: Queue[Command],
  lastRebalanceEvent: Ref.Synchronized[Option[Runloop.RebalanceEvent]],
>>>>>>> 40e6124d
  val partitions: Queue[Take[Throwable, (TopicPartition, Stream[Throwable, ByteArrayCommittableRecord])]],
  rebalancingRef: Ref[Boolean],
  diagnostics: Diagnostics,
  shutdownRef: Ref[Boolean],
  offsetRetrieval: OffsetRetrieval,
  userRebalanceListener: RebalanceListener,
<<<<<<< HEAD
  subscribedRef: Ref[Boolean],
  perPartitionChunkPrefetch: Int,
  pollQueue: Queue[Command.Poll.type],
  handlePollRebalanceListenerRef: Ref[Option[RebalanceListener]]
=======
  restartStreamsOnRebalancing: Boolean,
  currentState: Ref[State]
>>>>>>> 40e6124d
) {
  private val isRebalancing = rebalancingRef.get
  private val isShutdown    = shutdownRef.get

  def newPartitionStream(
    tp: TopicPartition,
    waitBeforeStarting: UIO[Unit]
  ): UIO[(TopicPartition, PartitionStreamControl, ZStream[Any, Throwable, ByteArrayCommittableRecord])] =
    for {
      drainQueue <- Queue.unbounded[Take[Nothing, ByteArrayCommittableRecord]]
      completed  <- Promise.make[Nothing, Unit]
      annotations = Set(LogAnnotation("topic", tp.topic()), LogAnnotation("partition", tp.partition().toString))
      _ <- Util.annotateTopicPartition(tp) {
             ZIO.logDebug("Creating new partition stream")
           }
      control = PartitionStreamControl(tp, drainQueue, completed)
      stream =
        (ZStream.logAnnotate(annotations) *>
          ZStream.finalizer(control.completeStream) *>
          ZStream.fromZIO(
            Util.logAfterTime(waitBeforeStarting, 5.seconds, ZIO.logInfo(s"Awaiting completion of previous stream"))
          ) *>
          ZStream.fromZIO(ZIO.logDebug(s"Done awaiting completion of previous stream")) *>
          ZStream.fromZIO(seekForNewPartitionStream(tp)) *>
          ZStream.repeatZIOChunkOption {
            for {
              request <- Promise.make[Option[Throwable], Chunk[ByteArrayCommittableRecord]]
              _       <- ZIO.logTrace(s"Queueing request")
              _       <- requestQueue.offer(Runloop.Request(tp, request)).unit
              _       <- diagnostics.emitIfEnabled(DiagnosticEvent.Request(tp))
              result <-
                request.await.tapError {
                  case Some(e) =>
                    ZIO.logErrorCause("Partition stream failed", Cause.fail(e))
                  case None =>
                    ZIO.logDebug(s"Partition stream ended")
                }
            } yield result
          }
            .viaFunction(s => if (perPartitionChunkPrefetch > 0) s.bufferChunks(perPartitionChunkPrefetch) else s)
            .concat(
              ZStream
                .fromQueue(drainQueue)
                .flattenTake
            ))
          .tapErrorCause(ZIO.logErrorCause(_))
    } yield (tp, control, stream)

  /*
  After rebalancing, the next fetch position is set to the last committed offset at that time, which may be lower than
  the last fetched offset that may still be in the previous partition stream's buffer. That is why we seek before
  requesting data for the partition.

  Edge case situation:
  - Consumer 1 gets a partition revoked but still has records buffered, consumer 2 starts processing and committing,
  meanwhile consumer 1 is also still committing, consumer 1 stops, rebalancing happens and consumer 2 resumes
  from the last committed position of consumer 1, which is lower than what it has already seen itself. This results
  in consumer 2 processing some records twice.
  The solution would be to also store our own committed offsets and take the max (broker committed, local committed).

  In case of manual offset retrieval, here is where we seek.
   */
  private def seekForNewPartitionStream(
    tp: TopicPartition
  ): Task[Any] =
    // We can get a "java.lang.IllegalStateException: You can only check the position for partitions assigned to this consumer."
    // from the position(tp) call when the partition is already revoked before starting, the `.option` handles this
    offsetRetrieval match {
      case OffsetRetrieval.Auto(_) if hasGroupId =>
        (consumer.withConsumer(_.position(tp)).option zip consumer
          .withConsumer(_.committed(Set(tp).asJava))
          .map(_.asScala.get(tp).flatMap(Option.apply).map(_.offset()))).tap {
          case (Some(nextToFetch), lastCommitted) =>
            lastCommitted match {
              // Fetch position is behind and would lead to double processing
              // Advancing to the committed position is safe
              case Some(lastCommitted) if lastCommitted > nextToFetch =>
                ZIO.logInfo(
                  s"Seeking to last committed offset by this consumer from partition stream before rebalancing: from ${nextToFetch} to ${lastCommitted}"
                ) *>
                  consumer.withConsumer(_.seek(tp, lastCommitted))
              case Some(lastCommitted) if lastCommitted < nextToFetch =>
                // Fetch position is ahead and would lead to unprocessed records
                // TODO could this situation lead to data loss..? Buffered records..?
                ZIO.logWarning(
                  s"""Unexpected fetch position $nextToFetch for last committed offset $lastCommitted.
                     |This may happen when this partition is reassigned to this consumer during rebalancing and records were received in a call to poll()
                     |without a pending request for the partition.
                     |
                     |.""".stripMargin
                )
              case _ =>
                ZIO.unit
            }
          case _ =>
            // No position for this TP: we're not assigned this TP
            ZIO.unit
        }

      case OffsetRetrieval.Manual(getOffsets) =>
        getOffsets(Set(tp))
          .tap(offsets =>
            ZIO.foreachDiscard(offsets) { case (tp, offset) => consumer.withConsumer(_.seek(tp, offset)) }
          )
          .unit

      case _ =>
        ZIO.unit
    }

  def gracefulShutdown: UIO[Unit] =
    for {
      wasShutdown <- shutdownRef.getAndSet(true)
      _           <- ZIO.logInfo("Starting graceful shutdown")
      _           <- partitions.offer(Take.end).when(!wasShutdown)
    } yield ()

  def changeSubscription(
    subscription: Option[Subscription],
    offsetRetrieval: OffsetRetrieval
  ): Task[Unit] =
    Promise
      .make[Throwable, Unit]
      .flatMap { cont =>
        commandQueue.offer(Command.ChangeSubscription(subscription, offsetRetrieval, cont)) *>
          cont.await
      }
      .unlessZIO(isShutdown)
      .unit

  val rebalanceListener: RebalanceListener = {
    val trackRebalancing = RebalanceListener(
      onAssigned = (_, _) => rebalancingRef.set(false),
      onRevoked = (_, _) => rebalancingRef.set(true)
    )

    val emitDiagnostics = RebalanceListener(
      (assigned, _) => diagnostics.emitIfEnabled(DiagnosticEvent.Rebalance.Assigned(assigned)),
      (revoked, _) => diagnostics.emitIfEnabled(DiagnosticEvent.Rebalance.Revoked(revoked)),
      (lost, _) => diagnostics.emitIfEnabled(DiagnosticEvent.Rebalance.Lost(lost))
    )

    lazy val handlePollRebalanceListener = RebalanceListener(
      onAssigned = (assigned, consumer) =>
        handlePollRebalanceListenerRef.get.some.flatMap(_.onAssigned(assigned, consumer)).option.unit,
      onRevoked = (revoked, consumer) =>
        handlePollRebalanceListenerRef.get.some.flatMap(_.onRevoked(revoked, consumer)).option.unit
    )

    trackRebalancing ++ emitDiagnostics ++ handlePollRebalanceListener ++ userRebalanceListener
  }

  private def commit(offsets: Map[TopicPartition, Long]): Task[Unit] =
    for {
      p <- Promise.make[Throwable, Unit]
      _ <- commandQueue.offer(Command.Commit(offsets, p)).unit
      _ <- diagnostics.emitIfEnabled(DiagnosticEvent.Commit.Started(offsets))
      _ <- p.await
    } yield ()

  private def doCommit(cmds: Chunk[Command.Commit]): UIO[Unit] = {
    val offsets   = aggregateOffsets(cmds)
    val cont      = (e: Exit[Throwable, Unit]) => ZIO.foreachDiscard(cmds)(_.cont.done(e))
    val onSuccess = cont(Exit.succeed(())) <* diagnostics.emitIfEnabled(DiagnosticEvent.Commit.Success(offsets))
    val onFailure: Throwable => UIO[Unit] = {
      case _: RebalanceInProgressException =>
        ZIO.logInfo(s"Rebalance in progress, retrying ${cmds.size.toString} commits") *>
<<<<<<< HEAD
          commitQueue.offerAll(cmds).unit.delay(100.millis)
=======
          commandQueue.offerAll(cmds).unit
>>>>>>> 40e6124d
      case err =>
        cont(Exit.fail(err)) <* diagnostics.emitIfEnabled(DiagnosticEvent.Commit.Failure(offsets, err))
    }
    val callback = makeOffsetCommitCallback(onSuccess, onFailure)

    consumer.withConsumerM { c =>
      // We don't wait for the completion of the commit here, because it
      // will only complete once we poll again.
      ZIO.attempt(c.commitAsync(offsets.asJava, callback))
    }
      .catchAll(onFailure)
  }

  // Returns the highest offset to commit per partition
  private def aggregateOffsets(cmds: Chunk[Command.Commit]): Map[TopicPartition, OffsetAndMetadata] = {
    val offsets = mutable.Map[TopicPartition, OffsetAndMetadata]()

    cmds.foreach { commit =>
      commit.offsets.foreach { case (tp, offset) =>
        val existing = offsets.get(tp).fold(-1L)(_.offset())

        if (existing < offset)
          offsets += tp -> new OffsetAndMetadata(offset + 1)
      }
    }

    offsets.toMap
  }

  private def makeOffsetCommitCallback(
    onSuccess: Task[Unit],
    onFailure: Exception => Task[Unit]
  ): OffsetCommitCallback =
    new OffsetCommitCallback {
      override def onComplete(offsets: util.Map[TopicPartition, OffsetAndMetadata], exception: Exception): Unit =
        Unsafe.unsafe { implicit u =>
          runtime.unsafe.run(if (exception eq null) onSuccess else onFailure(exception)).getOrThrowFiberFailure()
        }
    }

  /**
   * Does all needed to end revoked partitions:
   *   1. Complete the revoked assigned streams 2. Remove from the list of pending requests 3. Remove from buffered
   *      records
   * @return
   *   New pending requests, new buffered records and active assigned streams
   */
  private def endRevoked(
    requests: Chunk[Runloop.Request],
    bufferedRecords: BufferedRecords,
    currentAssignedStreams: Map[TopicPartition, PartitionStreamControl],
    isRevoked: TopicPartition => Boolean
  ): UIO[Runloop.RevokeResult] = {
    val (revokedStreams, assignedStreams) =
<<<<<<< HEAD
      currentAssignedStreams.partition(es => revoked(es._1))

    var revokeAction: UIO[Unit] = ZIO.foreachDiscard(revokedStreams) { case (tp, control) =>
      val remaining = bufferedRecords.recs.getOrElse(tp, Chunk.empty)
      for {
        _ <- control.finishWith(
               remaining.map(
                 CommittableRecord(_, commit, getConsumerGroupMetadataIfAny)
               )
             )
      } yield ()
    }

    val reqsIt = reqs.iterator
    while (reqsIt.hasNext) {
      val req = reqsIt.next()
      if (revoked(req.tp)) {
        buf -= req.tp
        revokeAction = revokeAction *> req.end.unit
      } else acc :+= req
    }

    revokeAction.as(Runloop.RevokeResult(acc, BufferedRecords.fromMutableMap(buf), assignedStreams, revokedStreams))
=======
      currentAssignedStreams.partition(es => isRevoked(es._1))

    val revokeAction: UIO[Unit] =
      ZIO.foreachDiscard(revokedStreams) { case (tp, control) =>
        val remaining = bufferedRecords.recs.getOrElse(tp, Chunk.empty)

        control.finishWith(
          remaining.map(
            CommittableRecord(_, commit, getConsumerGroupMetadataIfAny)
          )
        )
      }

    val acc = ChunkBuilder.make[Runloop.Request]()
    val buf = mutable.Map.empty[TopicPartition, Chunk[ByteArrayConsumerRecord]]
    buf ++= bufferedRecords.recs
    requests.foreach(req => if (isRevoked(req.tp)) buf -= req.tp else acc += req)
    val unfulfilledRequests = acc.result()
    val newBufferedRecords  = BufferedRecords.fromMutableMap(buf)

    revokeAction.as(Runloop.RevokeResult(unfulfilledRequests, newBufferedRecords, assignedStreams))
>>>>>>> 40e6124d
  }

  /**
   * Fulfill pending requests with records retrieved from poll() call + buffered records
   *
   * @return
   *   Remaining pending requests and remaining/new buffered records
   */
  private def fulfillRequests(
    pendingRequests: Chunk[Runloop.Request],
    bufferedRecords: BufferedRecords,
    records: ConsumerRecords[Array[Byte], Array[Byte]]
  ): UIO[Runloop.FulfillResult] = {
    val acc = ChunkBuilder.make[Runloop.Request]()
    val buf = mutable.Map.empty[TopicPartition, Chunk[ByteArrayConsumerRecord]]
    buf ++= bufferedRecords.recs

    var fulfillAction: UIO[_] = ZIO.unit

    pendingRequests.foreach { req =>
      val bufferedChunk = buf.getOrElse(req.tp, Chunk.empty)
      val reqRecs       = records.records(req.tp)

      if (bufferedChunk.isEmpty && reqRecs.isEmpty) {
        acc += req
      } else {
        val concatenatedChunk = bufferedChunk ++ Chunk.fromJavaIterable(reqRecs)

        fulfillAction = fulfillAction *> req.succeed(concatenatedChunk.map { record =>
          CommittableRecord(
            record = record,
            commitHandle = commit,
            consumerGroupMetadata = getConsumerGroupMetadataIfAny
          )
        })
        buf -= req.tp
      }
    }
    val unfulfilledRequests = acc.result()
    val newBufferedRecords  = BufferedRecords.fromMutableMap(buf)

    fulfillAction.as(Runloop.FulfillResult(unfulfilledRequests, newBufferedRecords))
  }

  private def getConsumerGroupMetadataIfAny: Option[ConsumerGroupMetadata] =
    if (hasGroupId)
      try Some(consumer.consumer.groupMetadata())
      catch { case NonFatal(_) => None }
    else None

  private def bufferRecordsForUnrequestedPartitions(
    records: ConsumerRecords[Array[Byte], Array[Byte]],
    unrequestedTps: Iterable[TopicPartition]
  ): BufferedRecords = {
    val builder = Map.newBuilder[TopicPartition, Chunk[ByteArrayConsumerRecord]]
    builder.sizeHint(unrequestedTps.size)

    val tpsIt = unrequestedTps.iterator
    while (tpsIt.hasNext) {
      val tp   = tpsIt.next()
      val recs = records.records(tp)

      if (recs.size > 0) {
        builder += (tp -> Chunk.fromJavaIterable(recs))
      }
    }

    BufferedRecords.fromMap(builder.result())
  }

  // Pause partitions for which there is no demand and resume those for which there is now demand
  private def resumeAndPausePartitions(
    c: ByteArrayKafkaConsumer,
    assignment: Set[TopicPartition],
    requestedPartitions: Set[TopicPartition]
  ): Unit = {
    val toResume = assignment intersect requestedPartitions
    val toPause  = assignment -- requestedPartitions

    if (toResume.nonEmpty) c.resume(toResume.asJava)
    if (toPause.nonEmpty) c.pause(toPause.asJava)
  }

  private def doPoll(c: ByteArrayKafkaConsumer, requestedPartitions: Set[TopicPartition]) = {
    val pollTimeout: Duration = if (requestedPartitions.nonEmpty) this.pollTimeout else Duration.Zero

    val records = c.poll(pollTimeout)

    if (records eq null) ConsumerRecords.empty[Array[Byte], Array[Byte]]() else records
  }

  private def pauseAllPartitions(c: ByteArrayKafkaConsumer) = ZIO.succeed {
    val currentAssigned = c.assignment()
    c.pause(currentAssigned)
  }

  private def handlePoll(state: State): Task[State] = {
    // For transactional support it's important that we revoke partitions during rebalancing, which takes place
    // while calling c.poll(). We communicate the result through some Refs
    def listener(revokeResult: Ref[Option[RevokeResult]], lastRebalanceEvent: Ref[Option[RebalanceEvent]]) =
      RebalanceListener(
        onRevoked = (revoked, _) =>
          endRevoked(
            state.pendingRequests,
            state.bufferedRecords,
            state.assignedStreams,
            revoked = _ => true
          ).asSome.tap(revokeResult.set).unit *>
            lastRebalanceEvent.update {
              case None =>
                Some(Runloop.RebalanceEvent.Revoked(revoked))
              case _ =>
                throw (
                  new IllegalStateException(
                    s"onRevoked called on rebalance listener with pending assigned event"
                  )
                )
            }
              .unlessZIO(isShutdown)
              .unit,
        onAssigned = (assigned, _) =>
          // Pause fetching for these new partitions until we have requests
          (ZIO.logDebug(s"Pausing newly assigned partitions ${assigned.mkString(",")}") *>
            consumer.withConsumerNoPermit(c => ZIO.attempt(c.pause(assigned.asJava)))).when(assigned.nonEmpty) *>
            // assigned and revoked may be called within the same poll call, so we should only revoke streams if we haven't already
            revokeResult.get.flatMap {
              case Some(_) =>
                ZIO.unit
              case None =>
                endRevoked(
                  state.pendingRequests,
                  state.bufferedRecords,
                  state.assignedStreams,
                  revoked = _ => true
                ).asSome.tap(revokeResult.set).unit
            } *>
            lastRebalanceEvent.update {
              case None =>
                Some(Runloop.RebalanceEvent.Assigned(assigned))
              case Some(Runloop.RebalanceEvent.Revoked(revokeResult)) =>
                Some(Runloop.RebalanceEvent.RevokedAndAssigned(revokeResult, assigned))
              case Some(_) =>
                throw new IllegalStateException(s"Multiple onAssigned calls on rebalance listener")
            }
      )

    for {
      revokeResult       <- Ref.make[Option[RevokeResult]](None)
      lastRebalanceEvent <- Ref.make[Option[RebalanceEvent]](None)
      _                  <- handlePollRebalanceListenerRef.set(Some(listener(revokeResult, lastRebalanceEvent)))
      pollResult <-
        consumer.withConsumerM { c =>
          {
            // Check shutdown again after polling (which takes up to the poll timeout)
            ZIO.ifZIO(isShutdown)(
<<<<<<< HEAD
              onTrue = pauseAllPartitions(c) *>
                endRevoked(
=======
              onTrue = pauseAllPartitions(c).as(
                Runloop.PollResult(
                  Set.empty,
>>>>>>> 40e6124d
                  state.pendingRequests,
                  state.bufferedRecords,
                  state.assignedStreams,
                  revoked = _ => true
                )
                  .as(
                    Runloop.PollResult(
                      newlyAssigned = Set(),
                      unfulfilledRequests = state.pendingRequests,
                      bufferedRecords = BufferedRecords.empty,
                      assignedStreams = Map[TopicPartition, PartitionStreamControl](),
                      finishingStreams = state.assignedStreams
                    )
                  ),
              onFalse = ZIO.suspend {
                val prevAssigned        = c.assignment().asScala.toSet
                val requestedPartitions = state.pendingRequests.map(_.tp).toSet -- state.finishingStreams.keys

                val prevGroupGenerationId = getConsumerGroupMetadataIfAny

                resumeAndPausePartitions(c, prevAssigned, requestedPartitions)

                val records = doPoll(c, requestedPartitions)

                val newGroupGenerationId = getConsumerGroupMetadataIfAny
                val tpsInResponse        = records.partitions.asScala.toSet
                val currentAssigned      = c.assignment().asScala.toSet

                for {
                  rebalanceEvent <- lastRebalanceEvent.getAndSet(None)

                  remainingRequestedPartitions = rebalanceEvent match {
                                                   case Some(Runloop.RebalanceEvent.Revoked(_)) |
                                                       Some(Runloop.RebalanceEvent.RevokedAndAssigned(_, _)) =>
                                                     // In case rebalancing restarted all partitions, we have to ignore
                                                     // all the requests as their promise were for the previous partition streams
                                                     Set.empty
                                                   case _ =>
                                                     requestedPartitions
                                                 }

                  // TODO what to do with buffered records in combination with seeking
                  unrequestedRecords =
                    bufferRecordsForUnrequestedPartitions(records, tpsInResponse -- remainingRequestedPartitions)

                  revokeResult <-
                    revokeResult
                      .getAndSet(None)
                      .some
                      .orElseSucceed(
                        RevokeResult(state.pendingRequests, state.bufferedRecords, state.assignedStreams, Map.empty)
                      )

                  _ <- ZIO
                         .logDebug(s"New consumer group generation ID: ${c.groupMetadata().generationId()}")
                         .when(newGroupGenerationId != prevGroupGenerationId)
//                  _ <- revokeResult match {
//                    case Some(_) =>
//                                      ZIO.logDebug(
//                                        s"New consumer group generation ID: ${c.groupMetadata().generationId()}"
//                                      )
//                                    case Some(Runloop.RebalanceEvent.Assigned(newPartitions @ _)) =>
//                                      ZIO.logDebug(
//                                        s"New consumer group generation ID: ${c.groupMetadata().generationId()}"
//                                      ) *>
//                                        endRevoked(
//                                          state.pendingRequests,
//                                          state
//                                            .addBufferedRecords(unrequestedRecords)
//                                            .bufferedRecords,
//                                          state.assignedStreams,
//                                          revoked = _ => newGroupGenerationId != prevGroupGenerationId
//                                        )
//                                    case None =>
//                                      endRevoked(
//                                        state.pendingRequests,
//                                        state
//                                          .addBufferedRecords(unrequestedRecords)
//                                          .bufferedRecords,
//                                        state.assignedStreams,
//                                        revoked = !currentAssigned(_)
//                                      )
//                                  }

                  newlyAssigned = rebalanceEvent match {
                                    case Some(Runloop.RebalanceEvent.Assigned(_)) =>
                                      // Just for newly assigned partitions
                                      currentAssigned -- prevAssigned
                                    case Some(Runloop.RebalanceEvent.RevokedAndAssigned(_, assigned @ _)) =>
                                      // Recreate all of the current assignment
                                      currentAssigned
                                    case Some(Runloop.RebalanceEvent.Revoked(_)) =>
                                      // We revoked, should recreate all of the current assignment
                                      currentAssigned
                                    case None =>
                                      // This should be an empty set, but just a catch-all
                                      currentAssigned -- prevAssigned
                                  }

                  _ <- ZIO.foreachDiscard(revokeResult.bufferedRecords.recs) { case (topicPartition, records) =>
                         Util.annotateTopicPartition(topicPartition) {
                           ZIO.logInfo(
                             s"Buffered ${records.size} unrequested records with latest offset ${records.last.offset()}"
                           )
                         }
                       }

                  fulfillResult <- fulfillRequests(
                                     revokeResult.unfulfilledRequests,
                                     revokeResult.bufferedRecords,
                                     records
                                   )
                  _ <- diagnostics.emitIfEnabled(
                         DiagnosticEvent.Poll(
                           requestedPartitions,
                           fulfillResult.bufferedRecords.partitions,
                           fulfillResult.unfulfilledRequests.map(_.tp).toSet
                         )
                       )
                } yield Runloop.PollResult(
                  newlyAssigned,
                  fulfillResult.unfulfilledRequests,
                  fulfillResult.bufferedRecords,
                  revokeResult.assignedStreams,
                  state.finishingStreams ++ revokeResult.revokedStreams
                )
              }
            )
          }
        }
<<<<<<< HEAD
      updatedFinishingStreams <-
        ZIO
          .filterNot(pollResult.finishingStreams.toSeq) { case (_, control) => control.streamCompleted.isDone }
          .map(_.toMap)
      newAssignedStreams <- createNewPartitionStreams(pollResult.newlyAssigned, updatedFinishingStreams)
=======
      newAssignedStreams <-
        if (pollResult.newlyAssigned.isEmpty)
          ZIO.succeed(Set.empty[(TopicPartition, PartitionStreamControl)])
        else
          ZIO
            .foreach(pollResult.newlyAssigned)(newPartitionStream)
            .tap { newStreams =>
              partitions.offer(
                Take.chunk(
                  Chunk.fromIterable(newStreams.map { case (tp, _, stream) => tp -> stream })
                )
              )
            }
            .map(_.map { case (tp, control, _) =>
              tp -> control
            })
>>>>>>> 40e6124d
      newPendingCommits <-
        ZIO.ifZIO(isRebalancing)(
          onTrue = ZIO.succeed(state.pendingCommits),
          onFalse = doCommit(state.pendingCommits).when(state.pendingCommits.nonEmpty).as(Chunk.empty)
        )
    } yield State(
      pollResult.unfulfilledRequests,
      newPendingCommits,
      pollResult.bufferedRecords,
      pollResult.assignedStreams ++ newAssignedStreams,
<<<<<<< HEAD
      updatedFinishingStreams
=======
      state.subscription
>>>>>>> 40e6124d
    )
  }

  private def createNewPartitionStreams(
    newlyAssigned: Set[TopicPartition],
    finishingStreams: Map[TopicPartition, PartitionStreamControl]
  ): UIO[Set[(TopicPartition, PartitionStreamControl)]] =
    if (newlyAssigned.isEmpty)
      ZIO.succeed(Set[(TopicPartition, PartitionStreamControl)]())
    else {
      ZIO
        .foreach(newlyAssigned)(tp =>
          newPartitionStream(
            tp,
            finishingStreams
              .get(tp)
              .map(_.streamCompleted.await)
              .getOrElse(ZIO.unit)
          )
        )
        .tap { newStreams =>
          partitions.offer(
            Take.chunk(
              Chunk.fromIterable(newStreams.map { case (tp, _, stream) => tp -> stream })
            )
          )
        }
        .map(_.map { case (tp, control, _) =>
          tp -> control
        })
    }

  /*
  When getting requests during rebalancing, end the partition stream. Otherwise allow the request unless
  we're not assigned the TP or there's a revoked stream that is not yet done draining.
   */
  private def handleRequests(state: State, reqs: Chunk[Runloop.Request]): UIO[State] =
    ZIO.ifZIO(isRebalancing)(
<<<<<<< HEAD
      onTrue = ZIO.foreachDiscard(reqs)(_.end).as(state),
      onFalse = consumer
        .withConsumer(_.assignment.asScala)
        .flatMap { assignment =>
          ZIO.foldLeft(reqs)(state) { (state, req) =>
            val partitionIsAssigned = assignment.contains(req.tp)
            val previousStreamFinished =
              state.finishingStreams.get(req.tp).map(_.streamCompleted.isDone).getOrElse(ZIO.succeed(true))
            ZIO.ifZIO(previousStreamFinished.map(_ && partitionIsAssigned))(
              onTrue = ZIO.succeed(state.addRequest(req)),
              onFalse = req.end.as(state)
            )
          }
=======
      onTrue = if (restartStreamsOnRebalancing || !state.isSubscribed) {
        ZIO.foreachDiscard(reqs)(_.end).as(state)
      } else {
        ZIO.succeed(state.addRequests(reqs))
      },
      onFalse = consumer
        .withConsumer(_.assignment.asScala)
        .flatMap { assignment =>
          val (toQueue, toEnd) = reqs.partition(req => assignment.contains(req.tp))
          ZIO.foreach(toEnd)(_.end).as(state.addRequests(toQueue))
>>>>>>> 40e6124d
        }
        .orElseSucceed(state.addRequests(reqs))
    )

  private def handleCommit(state: State, cmd: Command.Commit): UIO[State] =
    ZIO.ifZIO(isRebalancing)(
      onTrue = ZIO.succeed(state.addCommit(cmd)),
      onFalse = doCommit(Chunk(cmd)).as(state)
    )

  /**
   * After shutdown, we end all pending requests (ending their partition streams) and pause all partitions, but keep
   * executing commits and polling
   *
   * Buffered records for paused partitions will be removed to drain the stream as fast as possible.
   */
  private def handleShutdown(state: State, cmd: Command): Task[State] =
    cmd match {
      case Command.Poll =>
        handlePoll(state.copy(bufferedRecords = BufferedRecords.empty))
      case Command.Requests(reqs) =>
        ZIO.foreachDiscard(reqs)(_.end).as(state)
      case cmd @ Command.Commit(_, _) =>
        handleCommit(state, cmd)
      case r @ Command.ChangeSubscription(_, _, _) =>
        r.succeed.as(state)
    }

  private def handleOperational(state: State, cmd: Command): Task[State] =
    cmd match {
      case Command.Poll =>
        // The consumer will throw an IllegalStateException if no call to subscribe
        if (state.isSubscribed) handlePoll(state) else ZIO.succeed(state)
      case Command.Requests(reqs) =>
        handleRequests(state, reqs).flatMap { state =>
<<<<<<< HEAD
          // Optimization: eagerly enqueue a poll if we have pending requests instead of waiting
          // Do not execute handlePoll directly so that other queued commands get a fair treatment
          if (state.pendingRequests.nonEmpty) {
            pollQueue.offer(Command.Poll).as(state)
=======
          // Optimization: eagerly poll if we have pending requests instead of waiting
          // for the next scheduled poll.
          if (state.pendingRequests.nonEmpty) {
            if (state.isSubscribed) handlePoll(state)
            else
              ZIO.fail(
                new IllegalStateException(
                  s"Should Never Happen: Some requests are pending but the consumer is not subscribed. Current State: $state"
                )
              )
>>>>>>> 40e6124d
          } else ZIO.succeed(state)
        }
      case cmd @ Command.Commit(_, _) =>
        handleCommit(state, cmd)
      case cmd @ Command.ChangeSubscription(_, _, _) =>
        handleChangeSubscription(state, cmd).flatMap { state =>
          if (state.isSubscribed) {
            // This updates the assignment and will end partition streams which we are no longer subscribed to
            handlePoll(state)
          } else {
            // End pending requests
            endRevoked(state.pendingRequests, state.bufferedRecords, state.assignedStreams, _ => true).as(
              state.copy(
                pendingRequests = Chunk.empty,
                assignedStreams = Map.empty,
                bufferedRecords = BufferedRecords.empty
              )
            )
          }

        }
    }

  private def handleChangeSubscription(
    state: State,
    command: Command.ChangeSubscription
  ): Task[State] =
    consumer.withConsumerM { c =>
      command.subscription match {
        case None =>
          ZIO.attempt(c.unsubscribe())

        case Some(subscription) =>
          subscription match {
            case Subscription.Pattern(pattern) =>
              val rc = RebalanceConsumer.Live(c)
              ZIO.attempt(c.subscribe(pattern.pattern, rebalanceListener.toKafka(runtime, rc)))
            case Subscription.Topics(topics) =>
              val rc = RebalanceConsumer.Live(c)
              ZIO.attempt(c.subscribe(topics.asJava, rebalanceListener.toKafka(runtime, rc)))

            // For manual subscriptions we have to do some manual work before starting the run loop
            case Subscription.Manual(topicPartitions) =>
              ZIO.attempt(c.assign(topicPartitions.asJava)) *>
                ZIO.foreach(topicPartitions)(newPartitionStream).flatMap { partitionStreams =>
                  partitions.offer(
                    Take.chunk(
                      Chunk.fromIterable(partitionStreams.map { case (tp, _, stream) =>
                        tp -> stream
                      })
                    )
                  )
                } *> {
                  offsetRetrieval match {
                    case OffsetRetrieval.Manual(getOffsets) =>
                      getOffsets(topicPartitions).flatMap { offsets =>
                        ZIO.foreachDiscard(offsets) { case (tp, offset) => ZIO.attempt(c.seek(tp, offset)) }
                      }
                    case OffsetRetrieval.Auto(_) => ZIO.unit
                  }
                }

          }
      }
    }.foldZIO(
      e => ZIO.logErrorCause("Error subscribing", Cause.fail(e)) *> command.fail(e).as(state),
      _ => command.succeed.as(state.copy(subscription = command.subscription))
    )

  def run: ZIO[Scope, Nothing, Fiber.Runtime[Throwable, Unit]] =
    (ZStream
      .repeatZIOWithSchedule(
//        ZIO.debug("Offering to poll queue") *>
        pollQueue.offer(Command.Poll),
        Schedule.spaced(pollFrequency)
      )
      .runDrain zipPar ZStream
      .mergeAll(3, 1)(
<<<<<<< HEAD
        ZStream.fromQueue(pollQueue),
=======
        ZStream.repeatWithSchedule(Command.Poll, Schedule.fixed(pollFrequency)),
>>>>>>> 40e6124d
        ZStream.fromQueue(requestQueue).mapChunks(c => Chunk.single(Command.Requests(c))),
        ZStream.fromQueue(commandQueue)
      )
      .tap(cmd => diagnostics.emitIfEnabled(DiagnosticEvent.RunloopEvent(cmd)))
      .runFoldZIO(State.initial) { (state, cmd) =>
        ZIO.ifZIO(isShutdown)(onTrue = handleShutdown(state, cmd), onFalse = handleOperational(state, cmd))
      }
      .tapErrorCause(cause => ZIO.logErrorCause("Error in Runloop", cause))
      .onError(cause => partitions.offer(Take.failCause(cause)))
      .unit).forkScoped
}

private[consumer] object Runloop {
  type ByteArrayCommittableRecord = CommittableRecord[Array[Byte], Array[Byte]]
  type ByteArrayConsumerRecord    = ConsumerRecord[Array[Byte], Array[Byte]]

  final case class Request(
    tp: TopicPartition,
    private val cont: Promise[Option[Throwable], Chunk[ByteArrayCommittableRecord]]
  ) {
    @inline def succeed(data: Chunk[ByteArrayCommittableRecord]): UIO[Boolean] = cont.succeed(data)
    @inline def end: UIO[Boolean]                                              = cont.fail(None)
    @inline def fail(throwable: Throwable): UIO[Boolean]                       = cont.fail(Some(throwable))
  }
  final case class PollResult(
    newlyAssigned: Set[TopicPartition],
    unfulfilledRequests: Chunk[Runloop.Request],
    bufferedRecords: BufferedRecords,
    assignedStreams: Map[TopicPartition, PartitionStreamControl],
    finishingStreams: Map[TopicPartition, PartitionStreamControl]
  )
  final case class RevokeResult(
    unfulfilledRequests: Chunk[Runloop.Request],
    bufferedRecords: BufferedRecords,
    assignedStreams: Map[TopicPartition, PartitionStreamControl],
    revokedStreams: Map[TopicPartition, PartitionStreamControl]
  )
  final case class FulfillResult(
    unfulfilledRequests: Chunk[Runloop.Request],
    bufferedRecords: BufferedRecords
  )

  sealed trait RebalanceEvent
  object RebalanceEvent {
    final case class Revoked(revoked: Set[TopicPartition])        extends RebalanceEvent
    final case class Assigned(newlyAssigned: Set[TopicPartition]) extends RebalanceEvent
    final case class RevokedAndAssigned(revoked: Set[TopicPartition], newlyAssigned: Set[TopicPartition])
        extends RebalanceEvent
  }

  sealed abstract class Command
  object Command {
    final case class Requests(requests: Chunk[Request])                                         extends Command
    case object Poll                                                                            extends Command
    final case class Commit(offsets: Map[TopicPartition, Long], cont: Promise[Throwable, Unit]) extends Command
    final case class ChangeSubscription(
      subscription: Option[Subscription],
      offsetRetrieval: OffsetRetrieval,
      cont: Promise[Throwable, Unit]
    ) extends Command {
      @inline def succeed: UIO[Boolean]                    = cont.succeed(())
      @inline def fail(throwable: Throwable): UIO[Boolean] = cont.fail(throwable)
    }
  }

  final case class BufferedRecords(recs: Map[TopicPartition, Chunk[ByteArrayConsumerRecord]]) {
    def partitions: Set[TopicPartition] = recs.keySet

    def remove(partition: TopicPartition): BufferedRecords =
      BufferedRecords(recs - partition)

    def ++(newRecs: BufferedRecords): BufferedRecords =
      BufferedRecords(newRecs.recs.foldLeft(recs) { case (acc, (tp, recs)) =>
        acc.get(tp) match {
          case Some(existingRecs) => acc + (tp -> (existingRecs ++ recs))
          case None               => acc + (tp -> recs)
        }
      })
  }

  object BufferedRecords {
    val empty: BufferedRecords = BufferedRecords(Map.empty)

    def fromMap(map: Map[TopicPartition, Chunk[ByteArrayConsumerRecord]]): BufferedRecords =
      BufferedRecords(map)

    def fromMutableMap(
      map: mutable.Map[TopicPartition, Chunk[ByteArrayConsumerRecord]]
    ): BufferedRecords =
      BufferedRecords(map.toMap)
  }

  def apply(
    hasGroupId: Boolean,
    consumer: ConsumerAccess,
    pollFrequency: Duration,
    pollTimeout: Duration,
    diagnostics: Diagnostics,
    offsetRetrieval: OffsetRetrieval,
    userRebalanceListener: RebalanceListener,
    perPartitionChunkPrefetch: Int
  ): ZIO[Scope, Throwable, Runloop] =
    for {
<<<<<<< HEAD
      rebalancingRef                 <- Ref.make(false)
      requestQueue                   <- ZIO.acquireRelease(Queue.unbounded[Runloop.Request])(_.shutdown)
      commitQueue                    <- ZIO.acquireRelease(Queue.unbounded[Command.Commit])(_.shutdown)
      pollQueue                      <- ZIO.acquireRelease(Queue.unbounded[Command.Poll.type])(_.shutdown)
      handlePollRebalanceListenerRef <- Ref.make[Option[RebalanceListener]](None)
=======
      rebalancingRef     <- Ref.make(false)
      requestQueue       <- ZIO.acquireRelease(Queue.unbounded[Runloop.Request])(_.shutdown)
      commandQueue       <- ZIO.acquireRelease(Queue.unbounded[Command])(_.shutdown)
      lastRebalanceEvent <- Ref.Synchronized.make[Option[Runloop.RebalanceEvent]](None)
>>>>>>> 40e6124d
      partitions <- ZIO.acquireRelease(
                      Queue
                        .unbounded[
                          Take[Throwable, (TopicPartition, Stream[Throwable, ByteArrayCommittableRecord])]
                        ]
                    )(_.shutdown)
<<<<<<< HEAD
      // The Runloop's rebalance listener's onRevoked may be called after shutting down the runloop when closing the consumer,
      // where we check the shutdownRef
      shutdownRef   <- ZIO.acquireRelease(Ref.make(false))(_.set(true))
      subscribedRef <- Ref.make(false)
      runtime       <- ZIO.runtime[Any]
=======
      shutdownRef     <- Ref.make(false)
      currentStateRef <- Ref.make(State.initial)
      runtime         <- ZIO.runtime[Any]
>>>>>>> 40e6124d
      runloop = new Runloop(
                  runtime,
                  hasGroupId,
                  consumer,
                  pollFrequency,
                  pollTimeout,
                  requestQueue,
<<<<<<< HEAD
                  commitQueue,
=======
                  commandQueue,
                  lastRebalanceEvent,
>>>>>>> 40e6124d
                  partitions,
                  rebalancingRef,
                  diagnostics,
                  shutdownRef,
                  offsetRetrieval,
                  userRebalanceListener,
<<<<<<< HEAD
                  subscribedRef,
                  perPartitionChunkPrefetch,
                  pollQueue,
                  handlePollRebalanceListenerRef
=======
                  restartStreamsOnRebalancing,
                  currentStateRef
>>>>>>> 40e6124d
                )
      _ <- ZIO.addFinalizer(ZIO.logDebug("Shut down Runloop"))
      _ <- runloop.run
    } yield runloop
}

private[internal] final case class State(
  pendingRequests: Chunk[Runloop.Request],
  pendingCommits: Chunk[Command.Commit],
  bufferedRecords: BufferedRecords,
  assignedStreams: Map[TopicPartition, PartitionStreamControl],
<<<<<<< HEAD
  finishingStreams: Map[TopicPartition, PartitionStreamControl]
=======
  subscription: Option[Subscription]
>>>>>>> 40e6124d
) {
  def addCommit(c: Command.Commit): State           = copy(pendingCommits = c +: pendingCommits)
  def addRequest(c: Runloop.Request): State         = copy(pendingRequests = c +: pendingRequests)
  def addRequests(c: Chunk[Runloop.Request]): State = copy(pendingRequests = c ++ pendingRequests)
  def addBufferedRecords(recs: BufferedRecords): State =
    copy(bufferedRecords = bufferedRecords ++ recs)

  def removeBufferedRecordsFor(tp: TopicPartition): State =
    copy(bufferedRecords = bufferedRecords.remove(tp))

  def isSubscribed: Boolean = subscription.isDefined
}

object State {
<<<<<<< HEAD
  def initial: State = State(Chunk.empty, Chunk.empty, BufferedRecords.empty, Map.empty, Map.empty)
=======
  val initial: State = State(Chunk.empty, Chunk.empty, BufferedRecords.empty, Map.empty, None)
>>>>>>> 40e6124d
}<|MERGE_RESOLUTION|>--- conflicted
+++ resolved
@@ -30,27 +30,17 @@
   pollFrequency: Duration,
   pollTimeout: Duration,
   requestQueue: Queue[Runloop.Request],
-<<<<<<< HEAD
-  commitQueue: Queue[Command.Commit],
-=======
+  commitQueue: Queue[Command.Commit], // TODO integrate in commandQueue
   commandQueue: Queue[Command],
-  lastRebalanceEvent: Ref.Synchronized[Option[Runloop.RebalanceEvent]],
->>>>>>> 40e6124d
   val partitions: Queue[Take[Throwable, (TopicPartition, Stream[Throwable, ByteArrayCommittableRecord])]],
   rebalancingRef: Ref[Boolean],
   diagnostics: Diagnostics,
   shutdownRef: Ref[Boolean],
   offsetRetrieval: OffsetRetrieval,
   userRebalanceListener: RebalanceListener,
-<<<<<<< HEAD
-  subscribedRef: Ref[Boolean],
   perPartitionChunkPrefetch: Int,
-  pollQueue: Queue[Command.Poll.type],
+  pollQueue: Queue[Command.Poll.type], // TODO integrate in commandQueue
   handlePollRebalanceListenerRef: Ref[Option[RebalanceListener]]
-=======
-  restartStreamsOnRebalancing: Boolean,
-  currentState: Ref[State]
->>>>>>> 40e6124d
 ) {
   private val isRebalancing = rebalancingRef.get
   private val isShutdown    = shutdownRef.get
@@ -218,11 +208,7 @@
     val onFailure: Throwable => UIO[Unit] = {
       case _: RebalanceInProgressException =>
         ZIO.logInfo(s"Rebalance in progress, retrying ${cmds.size.toString} commits") *>
-<<<<<<< HEAD
-          commitQueue.offerAll(cmds).unit.delay(100.millis)
-=======
-          commandQueue.offerAll(cmds).unit
->>>>>>> 40e6124d
+          commitQueue.offerAll(cmds).unit.delay(100.millis) // TODO magic nr
       case err =>
         cont(Exit.fail(err)) <* diagnostics.emitIfEnabled(DiagnosticEvent.Commit.Failure(offsets, err))
     }
@@ -277,34 +263,9 @@
     isRevoked: TopicPartition => Boolean
   ): UIO[Runloop.RevokeResult] = {
     val (revokedStreams, assignedStreams) =
-<<<<<<< HEAD
-      currentAssignedStreams.partition(es => revoked(es._1))
-
-    var revokeAction: UIO[Unit] = ZIO.foreachDiscard(revokedStreams) { case (tp, control) =>
-      val remaining = bufferedRecords.recs.getOrElse(tp, Chunk.empty)
-      for {
-        _ <- control.finishWith(
-               remaining.map(
-                 CommittableRecord(_, commit, getConsumerGroupMetadataIfAny)
-               )
-             )
-      } yield ()
-    }
-
-    val reqsIt = reqs.iterator
-    while (reqsIt.hasNext) {
-      val req = reqsIt.next()
-      if (revoked(req.tp)) {
-        buf -= req.tp
-        revokeAction = revokeAction *> req.end.unit
-      } else acc :+= req
-    }
-
-    revokeAction.as(Runloop.RevokeResult(acc, BufferedRecords.fromMutableMap(buf), assignedStreams, revokedStreams))
-=======
       currentAssignedStreams.partition(es => isRevoked(es._1))
 
-    val revokeAction: UIO[Unit] =
+    var revokeAction: UIO[Unit] =
       ZIO.foreachDiscard(revokedStreams) { case (tp, control) =>
         val remaining = bufferedRecords.recs.getOrElse(tp, Chunk.empty)
 
@@ -319,11 +280,11 @@
     val buf = mutable.Map.empty[TopicPartition, Chunk[ByteArrayConsumerRecord]]
     buf ++= bufferedRecords.recs
     requests.foreach(req => if (isRevoked(req.tp)) buf -= req.tp else acc += req)
+    requests.foreach(req => if (isRevoked(req.tp)) revokeAction = revokeAction *> req.end.unit else ())
     val unfulfilledRequests = acc.result()
     val newBufferedRecords  = BufferedRecords.fromMutableMap(buf)
 
-    revokeAction.as(Runloop.RevokeResult(unfulfilledRequests, newBufferedRecords, assignedStreams))
->>>>>>> 40e6124d
+    revokeAction.as(Runloop.RevokeResult(unfulfilledRequests, newBufferedRecords, assignedStreams, revokedStreams))
   }
 
   /**
@@ -430,7 +391,7 @@
             state.pendingRequests,
             state.bufferedRecords,
             state.assignedStreams,
-            revoked = _ => true
+            isRevoked = _ => true
           ).asSome.tap(revokeResult.set).unit *>
             lastRebalanceEvent.update {
               case None =>
@@ -457,7 +418,7 @@
                   state.pendingRequests,
                   state.bufferedRecords,
                   state.assignedStreams,
-                  revoked = _ => true
+                  isRevoked = _ => true
                 ).asSome.tap(revokeResult.set).unit
             } *>
             lastRebalanceEvent.update {
@@ -479,18 +440,12 @@
           {
             // Check shutdown again after polling (which takes up to the poll timeout)
             ZIO.ifZIO(isShutdown)(
-<<<<<<< HEAD
               onTrue = pauseAllPartitions(c) *>
                 endRevoked(
-=======
-              onTrue = pauseAllPartitions(c).as(
-                Runloop.PollResult(
-                  Set.empty,
->>>>>>> 40e6124d
                   state.pendingRequests,
                   state.bufferedRecords,
                   state.assignedStreams,
-                  revoked = _ => true
+                  isRevoked = _ => true
                 )
                   .as(
                     Runloop.PollResult(
@@ -617,30 +572,11 @@
             )
           }
         }
-<<<<<<< HEAD
       updatedFinishingStreams <-
         ZIO
           .filterNot(pollResult.finishingStreams.toSeq) { case (_, control) => control.streamCompleted.isDone }
           .map(_.toMap)
       newAssignedStreams <- createNewPartitionStreams(pollResult.newlyAssigned, updatedFinishingStreams)
-=======
-      newAssignedStreams <-
-        if (pollResult.newlyAssigned.isEmpty)
-          ZIO.succeed(Set.empty[(TopicPartition, PartitionStreamControl)])
-        else
-          ZIO
-            .foreach(pollResult.newlyAssigned)(newPartitionStream)
-            .tap { newStreams =>
-              partitions.offer(
-                Take.chunk(
-                  Chunk.fromIterable(newStreams.map { case (tp, _, stream) => tp -> stream })
-                )
-              )
-            }
-            .map(_.map { case (tp, control, _) =>
-              tp -> control
-            })
->>>>>>> 40e6124d
       newPendingCommits <-
         ZIO.ifZIO(isRebalancing)(
           onTrue = ZIO.succeed(state.pendingCommits),
@@ -651,11 +587,8 @@
       newPendingCommits,
       pollResult.bufferedRecords,
       pollResult.assignedStreams ++ newAssignedStreams,
-<<<<<<< HEAD
-      updatedFinishingStreams
-=======
+      updatedFinishingStreams,
       state.subscription
->>>>>>> 40e6124d
     )
   }
 
@@ -693,10 +626,11 @@
   we're not assigned the TP or there's a revoked stream that is not yet done draining.
    */
   private def handleRequests(state: State, reqs: Chunk[Runloop.Request]): UIO[State] =
-    ZIO.ifZIO(isRebalancing)(
-<<<<<<< HEAD
-      onTrue = ZIO.foreachDiscard(reqs)(_.end).as(state),
-      onFalse = consumer
+    // TODO I think we don't need this check anymore
+    if (!state.isSubscribed) {
+      ZIO.foreachDiscard(reqs)(_.end).as(state)
+    } else {
+      consumer
         .withConsumer(_.assignment.asScala)
         .flatMap { assignment =>
           ZIO.foldLeft(reqs)(state) { (state, req) =>
@@ -708,21 +642,24 @@
               onFalse = req.end.as(state)
             )
           }
-=======
-      onTrue = if (restartStreamsOnRebalancing || !state.isSubscribed) {
-        ZIO.foreachDiscard(reqs)(_.end).as(state)
-      } else {
-        ZIO.succeed(state.addRequests(reqs))
-      },
-      onFalse = consumer
-        .withConsumer(_.assignment.asScala)
-        .flatMap { assignment =>
-          val (toQueue, toEnd) = reqs.partition(req => assignment.contains(req.tp))
-          ZIO.foreach(toEnd)(_.end).as(state.addRequests(toQueue))
->>>>>>> 40e6124d
         }
         .orElseSucceed(state.addRequests(reqs))
-    )
+    }
+//=======
+//      onTrue = if (restartStreamsOnRebalancing || !state.isSubscribed) {
+//        ZIO.foreachDiscard(reqs)(_.end).as(state)
+//      } else {
+//        ZIO.succeed(state.addRequests(reqs))
+//      },
+//      onFalse = consumer
+//        .withConsumer(_.assignment.asScala)
+//        .flatMap { assignment =>
+//          val (toQueue, toEnd) = reqs.partition(req => assignment.contains(req.tp))
+//          ZIO.foreach(toEnd)(_.end).as(state.addRequests(toQueue))
+//>>>>>>> origin/master
+//        }
+//        .orElseSucceed(state.addRequests(reqs))
+//    )
 
   private def handleCommit(state: State, cmd: Command.Commit): UIO[State] =
     ZIO.ifZIO(isRebalancing)(
@@ -755,14 +692,9 @@
         if (state.isSubscribed) handlePoll(state) else ZIO.succeed(state)
       case Command.Requests(reqs) =>
         handleRequests(state, reqs).flatMap { state =>
-<<<<<<< HEAD
-          // Optimization: eagerly enqueue a poll if we have pending requests instead of waiting
-          // Do not execute handlePoll directly so that other queued commands get a fair treatment
-          if (state.pendingRequests.nonEmpty) {
-            pollQueue.offer(Command.Poll).as(state)
-=======
           // Optimization: eagerly poll if we have pending requests instead of waiting
           // for the next scheduled poll.
+          // Do not execute handlePoll directly so that other queued commands get a fair treatment
           if (state.pendingRequests.nonEmpty) {
             if (state.isSubscribed) handlePoll(state)
             else
@@ -771,7 +703,6 @@
                   s"Should Never Happen: Some requests are pending but the consumer is not subscribed. Current State: $state"
                 )
               )
->>>>>>> 40e6124d
           } else ZIO.succeed(state)
         }
       case cmd @ Command.Commit(_, _) =>
@@ -816,7 +747,7 @@
             // For manual subscriptions we have to do some manual work before starting the run loop
             case Subscription.Manual(topicPartitions) =>
               ZIO.attempt(c.assign(topicPartitions.asJava)) *>
-                ZIO.foreach(topicPartitions)(newPartitionStream).flatMap { partitionStreams =>
+                ZIO.foreach(topicPartitions)(newPartitionStream(_, ZIO.unit)).flatMap { partitionStreams =>
                   partitions.offer(
                     Take.chunk(
                       Chunk.fromIterable(partitionStreams.map { case (tp, _, stream) =>
@@ -846,15 +777,11 @@
       .repeatZIOWithSchedule(
 //        ZIO.debug("Offering to poll queue") *>
         pollQueue.offer(Command.Poll),
-        Schedule.spaced(pollFrequency)
+        Schedule.fixed(pollFrequency)
       )
       .runDrain zipPar ZStream
       .mergeAll(3, 1)(
-<<<<<<< HEAD
         ZStream.fromQueue(pollQueue),
-=======
-        ZStream.repeatWithSchedule(Command.Poll, Schedule.fixed(pollFrequency)),
->>>>>>> 40e6124d
         ZStream.fromQueue(requestQueue).mapChunks(c => Chunk.single(Command.Requests(c))),
         ZStream.fromQueue(commandQueue)
       )
@@ -958,35 +885,22 @@
     perPartitionChunkPrefetch: Int
   ): ZIO[Scope, Throwable, Runloop] =
     for {
-<<<<<<< HEAD
       rebalancingRef                 <- Ref.make(false)
       requestQueue                   <- ZIO.acquireRelease(Queue.unbounded[Runloop.Request])(_.shutdown)
       commitQueue                    <- ZIO.acquireRelease(Queue.unbounded[Command.Commit])(_.shutdown)
       pollQueue                      <- ZIO.acquireRelease(Queue.unbounded[Command.Poll.type])(_.shutdown)
+      commandQueue                   <- ZIO.acquireRelease(Queue.unbounded[Command])(_.shutdown)
       handlePollRebalanceListenerRef <- Ref.make[Option[RebalanceListener]](None)
-=======
-      rebalancingRef     <- Ref.make(false)
-      requestQueue       <- ZIO.acquireRelease(Queue.unbounded[Runloop.Request])(_.shutdown)
-      commandQueue       <- ZIO.acquireRelease(Queue.unbounded[Command])(_.shutdown)
-      lastRebalanceEvent <- Ref.Synchronized.make[Option[Runloop.RebalanceEvent]](None)
->>>>>>> 40e6124d
       partitions <- ZIO.acquireRelease(
                       Queue
                         .unbounded[
                           Take[Throwable, (TopicPartition, Stream[Throwable, ByteArrayCommittableRecord])]
                         ]
                     )(_.shutdown)
-<<<<<<< HEAD
       // The Runloop's rebalance listener's onRevoked may be called after shutting down the runloop when closing the consumer,
       // where we check the shutdownRef
-      shutdownRef   <- ZIO.acquireRelease(Ref.make(false))(_.set(true))
-      subscribedRef <- Ref.make(false)
-      runtime       <- ZIO.runtime[Any]
-=======
-      shutdownRef     <- Ref.make(false)
-      currentStateRef <- Ref.make(State.initial)
-      runtime         <- ZIO.runtime[Any]
->>>>>>> 40e6124d
+      shutdownRef <- ZIO.acquireRelease(Ref.make(false))(_.set(true))
+      runtime     <- ZIO.runtime[Any]
       runloop = new Runloop(
                   runtime,
                   hasGroupId,
@@ -994,27 +908,17 @@
                   pollFrequency,
                   pollTimeout,
                   requestQueue,
-<<<<<<< HEAD
                   commitQueue,
-=======
                   commandQueue,
-                  lastRebalanceEvent,
->>>>>>> 40e6124d
                   partitions,
                   rebalancingRef,
                   diagnostics,
                   shutdownRef,
                   offsetRetrieval,
                   userRebalanceListener,
-<<<<<<< HEAD
-                  subscribedRef,
                   perPartitionChunkPrefetch,
                   pollQueue,
                   handlePollRebalanceListenerRef
-=======
-                  restartStreamsOnRebalancing,
-                  currentStateRef
->>>>>>> 40e6124d
                 )
       _ <- ZIO.addFinalizer(ZIO.logDebug("Shut down Runloop"))
       _ <- runloop.run
@@ -1026,11 +930,8 @@
   pendingCommits: Chunk[Command.Commit],
   bufferedRecords: BufferedRecords,
   assignedStreams: Map[TopicPartition, PartitionStreamControl],
-<<<<<<< HEAD
-  finishingStreams: Map[TopicPartition, PartitionStreamControl]
-=======
+  finishingStreams: Map[TopicPartition, PartitionStreamControl],
   subscription: Option[Subscription]
->>>>>>> 40e6124d
 ) {
   def addCommit(c: Command.Commit): State           = copy(pendingCommits = c +: pendingCommits)
   def addRequest(c: Runloop.Request): State         = copy(pendingRequests = c +: pendingRequests)
@@ -1045,9 +946,5 @@
 }
 
 object State {
-<<<<<<< HEAD
-  def initial: State = State(Chunk.empty, Chunk.empty, BufferedRecords.empty, Map.empty, Map.empty)
-=======
-  val initial: State = State(Chunk.empty, Chunk.empty, BufferedRecords.empty, Map.empty, None)
->>>>>>> 40e6124d
+  val initial: State = State(Chunk.empty, Chunk.empty, BufferedRecords.empty, Map.empty, Map.empty, None)
 }