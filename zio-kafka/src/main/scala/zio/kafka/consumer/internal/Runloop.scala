--- conflicted
+++ resolved
@@ -112,25 +112,13 @@
     }
   }
 
-<<<<<<< HEAD
-  def commit(offsets: Map[TopicPartition, Long]): Task[Unit] =
+  def commit(offsets: Map[TopicPartition, OffsetAndMetadata]): Task[Unit] =
     for {
       p <- Promise.make[Throwable, Unit]
       _ <- commandQueue.offer(RunloopCommand.Commit(offsets, p)).unit
       _ <- diagnostics.emit(DiagnosticEvent.Commit.Started(offsets))
       _ <- p.await.timeoutFail(CommitTimeout)(commitTimeout)
     } yield ()
-=======
-  /** This is the implementation behind the user facing api `Offset.commit`. */
-  private val commit: Map[TopicPartition, OffsetAndMetadata] => Task[Unit] =
-    offsets =>
-      for {
-        p <- Promise.make[Throwable, Unit]
-        _ <- commandQueue.offer(RunloopCommand.Commit(offsets, p)).unit
-        _ <- diagnostics.emit(DiagnosticEvent.Commit.Started(offsets))
-        _ <- p.await.timeoutFail(CommitTimeout)(commitTimeout)
-      } yield ()
->>>>>>> 081551fb
 
   /** Merge commits and prepare parameters for calling `consumer.commitAsync`. */
   private def asyncCommitParameters(
