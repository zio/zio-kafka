package zio.kafka.consumer.internal

import org.apache.kafka.clients.consumer._
import org.apache.kafka.common.TopicPartition
import org.apache.kafka.common.errors.{ AuthenticationException, AuthorizationException }
import zio._
import zio.kafka.consumer.Consumer.OffsetRetrieval
import zio.kafka.consumer._
import zio.kafka.consumer.diagnostics.DiagnosticEvent.{ Finalization, Rebalance }
import zio.kafka.consumer.diagnostics.{ DiagnosticEvent, Diagnostics }
import zio.kafka.consumer.internal.ConsumerAccess.ByteArrayKafkaConsumer
import zio.kafka.consumer.internal.Runloop._
import zio.kafka.consumer.internal.RunloopAccess.PartitionAssignment
import zio.kafka.consumer.internal.RebalanceCoordinator.RebalanceEvent
import zio.stream._

import scala.jdk.CollectionConverters._

//noinspection SimplifyWhenInspection,SimplifyUnlessInspection
private[consumer] final class Runloop private (
  settings: ConsumerSettings,
  topLevelExecutor: Executor,
  sameThreadRuntime: Runtime[Any],
  consumer: ConsumerAccess,
<<<<<<< HEAD
  maxPollInterval: Duration,
=======
  commitQueue: Queue[Commit],
>>>>>>> 504074f6
  commandQueue: Queue[RunloopCommand],
  partitionsHub: Hub[Take[Throwable, PartitionAssignment]],
  diagnostics: Diagnostics,
<<<<<<< HEAD
=======
  maxStreamPullInterval: Duration,
  maxRebalanceDuration: Duration,
>>>>>>> 504074f6
  currentStateRef: Ref[State],
  rebalanceCoordinator: RebalanceCoordinator,
  consumerMetrics: ConsumerMetrics,
  committer: Committer
) {
  private def newPartitionStream(tp: TopicPartition): UIO[PartitionStreamControl] =
    PartitionStreamControl.newPartitionStream(
      tp,
      commandQueue.offer(RunloopCommand.Request(tp)).unit,
      diagnostics,
      maxStreamPullInterval
    )

  def stopConsumption: UIO[Unit] =
    ZIO.logDebug("stopConsumption called") *>
      commandQueue.offer(RunloopCommand.StopAllStreams).unit

  private[consumer] def shutdown: UIO[Unit] =
    ZIO.logDebug(s"Shutting down runloop initiated") *>
      commandQueue
        .offerAll(
          Chunk(
            RunloopCommand.RemoveAllSubscriptions,
            RunloopCommand.StopAllStreams,
            RunloopCommand.StopRunloop
          )
        )
        .unit

  private[internal] def addSubscription(subscription: Subscription): IO[InvalidSubscriptionUnion, Unit] =
    for {
      _       <- ZIO.logDebug(s"Add subscription $subscription")
      promise <- Promise.make[InvalidSubscriptionUnion, Unit]
      _       <- commandQueue.offer(RunloopCommand.AddSubscription(subscription, promise))
      _       <- ZIO.logDebug(s"Waiting for subscription $subscription")
      _       <- promise.await
      _       <- ZIO.logDebug(s"Done for subscription $subscription")
    } yield ()

  private[internal] def removeSubscription(subscription: Subscription): UIO[Unit] =
    commandQueue.offer(RunloopCommand.RemoveSubscription(subscription)).unit

  private def makeRebalanceListener: ConsumerRebalanceListener = {
    // Here we just want to avoid any executor shift if the user provided listener is the noop listener.
    val userRebalanceListener =
      settings.rebalanceListener match {
        case RebalanceListener.noop => RebalanceListener.noop
        case _                      => settings.rebalanceListener.runOnExecutor(topLevelExecutor)
      }

    RebalanceListener.toKafka(rebalanceCoordinator.toRebalanceListener ++ userRebalanceListener, sameThreadRuntime)
  }

  /**
   * Does all needed to end revoked partitions:
   *   1. Complete the revoked assigned streams 2. Remove from the list of pending requests
   * @return
   *   New pending requests, new active assigned streams
   */
  private def endRevokedPartitions(
    pendingRequests: Chunk[RunloopCommand.Request],
    assignedStreams: Chunk[PartitionStreamControl],
    isRevoked: TopicPartition => Boolean
  ): UIO[Runloop.RevokeResult] = {
    val (revokedStreams, newAssignedStreams) =
      assignedStreams.partition(control => isRevoked(control.tp))

    ZIO
      .foreachDiscard(revokedStreams)(_.end)
      .as(
        Runloop.RevokeResult(
          pendingRequests = pendingRequests.filter(req => !isRevoked(req.tp)),
          assignedStreams = newAssignedStreams
        )
      )
  }

  /**
   * Offer records retrieved from poll() call to the streams.
   *
   * @return
   *   Remaining pending requests
   */
  private def offerRecordsToStreams(
    partitionStreams: Chunk[PartitionStreamControl],
    pendingRequests: Chunk[RunloopCommand.Request],
    ignoreRecordsForTps: Set[TopicPartition],
    polledRecords: ConsumerRecords[Array[Byte], Array[Byte]]
  ): UIO[Runloop.FulfillResult] = {
    type Record = CommittableRecord[Array[Byte], Array[Byte]]

    // The most efficient way to get the records from [[ConsumerRecords]] per
    // topic-partition, is by first getting the set of topic-partitions, and
    // then requesting the records per topic-partition.
    val tps           = polledRecords.partitions().asScala.toSet -- ignoreRecordsForTps
    val fulfillResult = Runloop.FulfillResult(pendingRequests = pendingRequests.filter(req => !tps.contains(req.tp)))
    val streams =
      if (tps.isEmpty) Chunk.empty else partitionStreams.filter(streamControl => tps.contains(streamControl.tp))

    if (streams.isEmpty) ZIO.succeed(fulfillResult)
    else {
      for {
        consumerGroupMetadata <- getConsumerGroupMetadataIfAny
        _ <- ZIO.foreachParDiscard(streams) { streamControl =>
               val tp      = streamControl.tp
               val records = polledRecords.records(tp)
               if (records.isEmpty) {
                 streamControl.offerRecords(Chunk.empty)
               } else {
                 val builder  = ChunkBuilder.make[Record](records.size())
                 val iterator = records.iterator()
                 while (iterator.hasNext) {
                   val consumerRecord = iterator.next()
                   builder +=
                     CommittableRecord[Array[Byte], Array[Byte]](
                       record = consumerRecord,
                       commitHandle = committer.commit,
                       consumerGroupMetadata = consumerGroupMetadata
                     )
                 }
                 streamControl.offerRecords(builder.result())
               }
             }
      } yield fulfillResult
    }
  }

  private val getConsumerGroupMetadataIfAny: UIO[Option[ConsumerGroupMetadata]] =
    if (settings.hasGroupId) consumer.runloopAccess(c => ZIO.attempt(c.groupMetadata())).fold(_ => None, Some(_))
    else ZIO.none

  /** @return the topic-partitions for which received records should be ignored */
  private def doSeekForNewPartitions(c: ByteArrayKafkaConsumer, tps: Set[TopicPartition]): Task[Set[TopicPartition]] =
    settings.offsetRetrieval match {
      case OffsetRetrieval.Auto(_) => ZIO.succeed(Set.empty)
      case OffsetRetrieval.Manual(getOffsets, _) =>
        if (tps.isEmpty) ZIO.succeed(Set.empty)
        else
          getOffsets(tps).flatMap { offsets =>
            ZIO
              .attempt(offsets.foreach { case (tp, offset) => c.seek(tp, offset) })
              .as(offsets.keySet)
          }
    }

  /**
   * Pause partitions for which there is no demand and resume those for which there is now demand.
   */
  private def resumeAndPausePartitions(
    c: ByteArrayKafkaConsumer,
    requestedPartitions: Set[TopicPartition]
  ): Task[(Int, Int)] = ZIO.attempt {
    val assignment = c.assignment().asScala.toSet
    val toResume   = assignment intersect requestedPartitions
    val toPause    = assignment -- requestedPartitions

    if (toResume.nonEmpty) c.resume(toResume.asJava)
    if (toPause.nonEmpty) c.pause(toPause.asJava)

    (toResume.size, toPause.size)
  }

  private def doPoll(c: ByteArrayKafkaConsumer): Task[ConsumerRecords[Array[Byte], Array[Byte]]] =
    ZIO.attempt {
      val recordsOrNull = c.poll(settings.pollTimeout)
      if (recordsOrNull eq null) ConsumerRecords.empty[Array[Byte], Array[Byte]]()
      else recordsOrNull
    }
      // Recover from spurious auth failures:
      .retry(
        Schedule.recurWhileZIO[Any, Throwable] {
          case _: AuthorizationException | _: AuthenticationException =>
            consumerMetrics.observePollAuthError().as(true)
          case _ => ZIO.succeed(false)
        } &&
          settings.authErrorRetrySchedule
      )

  private def handlePoll(state: State): Task[State] = {
    for {
      partitionsToFetch <- settings.fetchStrategy.selectPartitionsToFetch(state.assignedStreams)
      _ <- ZIO.logDebug(
             s"Starting poll with ${state.pendingRequests.size} pending requests and" +
               s" ${committer.pendingCommitCount} pending commits," +
               s" resuming $partitionsToFetch partitions"
           )
      _ <- currentStateRef.set(state)
      pollResult <-
        consumer.runloopAccess { c =>
          for {
            resumeAndPauseCounts <- resumeAndPausePartitions(c, partitionsToFetch)
            (toResumeCount, toPauseCount) = resumeAndPauseCounts

            pullDurationAndRecords <- doPoll(c).timed
            (pollDuration, polledRecords) = pullDurationAndRecords

            _ <- consumerMetrics.observePoll(toResumeCount, toPauseCount, pollDuration, polledRecords.count()) *>
                   diagnostics.emit {
                     val providedTps         = polledRecords.partitions().asScala.toSet
                     val requestedPartitions = state.pendingRequests.map(_.tp).toSet

                     DiagnosticEvent.Poll(
                       tpRequested = requestedPartitions,
                       tpWithData = providedTps,
                       tpWithoutData = requestedPartitions -- providedTps
                     )
                   }
            pollresult <- rebalanceCoordinator.getAndResetLastEvent.flatMap {
                            case RebalanceEvent(false, _, _, _, _) =>
                              // The fast track, rebalance listener was not invoked:
                              //   no assignment changes, no new commits, only new records.
                              ZIO.succeed(
                                PollResult(
                                  records = polledRecords,
                                  ignoreRecordsForTps = Set.empty,
                                  pendingRequests = state.pendingRequests,
                                  assignedStreams = state.assignedStreams
                                )
                              )

                            case RebalanceEvent(true, assignedTps, revokedTps, lostTps, endedStreams) =>
                              // The slow track, the rebalance listener was invoked:
                              //   some partitions were assigned, revoked or lost,
                              //   some streams have ended.

                              val currentAssigned = c.assignment().asScala.toSet
                              val endedTps        = endedStreams.map(_.tp).toSet
                              for {
                                ignoreRecordsForTps <- doSeekForNewPartitions(c, assignedTps)

                                // The topic partitions that need a new stream are:
                                //  1. Those that are freshly assigned
                                //  2. Those that are still assigned but were ended in the rebalance listener because
                                //     of `restartStreamsOnRebalancing` being true
                                startingTps = assignedTps ++ (currentAssigned intersect endedTps)

                                startingStreams <-
                                  ZIO.foreach(Chunk.fromIterable(startingTps))(newPartitionStream).tap { newStreams =>
                                    ZIO.logDebug(s"Offering partition assignment $startingTps") *>
                                      partitionsHub.publish(
                                        Take.chunk(newStreams.map(_.tpStream))
                                      )
                                  }

                                updatedAssignedStreams =
                                  state.assignedStreams.filter(s => !endedTps.contains(s.tp)) ++ startingStreams

                                // Remove pending requests for all streams that ended:
                                //  1. streams that were ended because the partition was lost
                                //  2. streams that were ended because the partition was revoked
                                //  3. streams that were ended because of `restartStreamsOnRebalancing` being true
                                updatedPendingRequests =
                                  state.pendingRequests.filter { pendingRequest =>
                                    val tp = pendingRequest.tp
                                    !(lostTps.contains(tp) || revokedTps.contains(tp) || endedStreams
                                      .exists(_.tp == tp))
                                  }

                                // Remove committed offsets for partitions that are no longer assigned:
                                // NOTE: the type annotation is needed to keep the IntelliJ compiler happy.
                                _ <- committer.pruneCommittedOffsets(updatedAssignedStreams.map(_.tp).toSet): Task[Unit]

                                _ <- consumerMetrics.observeRebalance(
                                       currentAssigned.size,
                                       assignedTps.size,
                                       revokedTps.size,
                                       lostTps.size
                                     )
                                _ <- diagnostics.emit(
                                       Rebalance(
                                         revoked = revokedTps,
                                         assigned = assignedTps,
                                         lost = lostTps,
                                         ended = endedStreams.map(_.tp).toSet
                                       )
                                     )
                                // Ensure that all assigned partitions have a stream and no streams are present for unassigned streams
                                _ <-
                                  ZIO
                                    .logWarning(
                                      s"Not all assigned partitions have a (single) stream or vice versa. Assigned: ${currentAssigned.mkString(",")}, streams: ${updatedAssignedStreams.map(_.tp).mkString(",")}"
                                    )
                                    .when(
                                      currentAssigned != updatedAssignedStreams
                                        .map(_.tp)
                                        .toSet || currentAssigned.size != updatedAssignedStreams.size
                                    )
                              } yield Runloop.PollResult(
                                records = polledRecords,
                                ignoreRecordsForTps = ignoreRecordsForTps,
                                pendingRequests = updatedPendingRequests,
                                assignedStreams = updatedAssignedStreams
                              )
                          }
          } yield pollresult
        }
      fulfillResult <- offerRecordsToStreams(
                         pollResult.assignedStreams,
                         pollResult.pendingRequests,
                         pollResult.ignoreRecordsForTps,
                         pollResult.records
                       )
<<<<<<< HEAD
      _ <- committer.updatePendingCommitsAfterPoll
      _ <- checkStreamPollInterval(pollResult.assignedStreams)
=======
      updatedPendingCommits <- ZIO.filter(state.pendingCommits)(_.isPending)
      _                     <- checkStreamPullInterval(pollResult.assignedStreams)
>>>>>>> 504074f6
    } yield state.copy(
      pendingRequests = fulfillResult.pendingRequests,
      assignedStreams = pollResult.assignedStreams
    )
  }

  /**
   * Check each stream to see if it exceeded its pull interval. If so, halt it. In addition, if any stream has exceeded
   * its pull interval, shutdown the consumer.
   */
  private def checkStreamPullInterval(streams: Chunk[PartitionStreamControl]): ZIO[Any, Nothing, Unit] = {
    def logShutdown(stream: PartitionStreamControl): ZIO[Any, Nothing, Unit] =
      ZIO.logError(
        s"Stream for ${stream.tp} has not pulled chunks for more than $maxStreamPullInterval, shutting down. " +
          "Use ConsumerSettings.withMaxPollInterval or .withMaxStreamPullInterval to set a longer interval when " +
          "processing a batch of records needs more time."
      )

    for {
      now <- Clock.nanoTime
      anyExceeded <- ZIO.foldLeft(streams)(false) { case (acc, stream) =>
                       stream
                         .maxStreamPullIntervalExceeded(now)
                         .tap(ZIO.when(_)(logShutdown(stream)))
                         .tap(exceeded => if (exceeded) stream.halt else ZIO.unit)
                         .map(acc || _)
                     }
      _ <- shutdown.when(anyExceeded)
    } yield ()
  }

  private def handleCommand(state: State, cmd: RunloopCommand.StreamCommand): Task[State] = {
    def doChangeSubscription(newSubscriptionState: SubscriptionState): Task[State] =
      applyNewSubscriptionState(newSubscriptionState).flatMap { newAssignedStreams =>
        val newState = state.copy(
          assignedStreams = state.assignedStreams ++ newAssignedStreams,
          subscriptionState = newSubscriptionState
        )
        if (newSubscriptionState.isSubscribed) ZIO.succeed(newState)
        else
          // End all streams and pending requests
          endRevokedPartitions(
            newState.pendingRequests,
            newState.assignedStreams,
            isRevoked = _ => true
          ).map { revokeResult =>
            newState.copy(
              pendingRequests = revokeResult.pendingRequests,
              assignedStreams = revokeResult.assignedStreams
            )
          }
      }

    cmd match {
      case req: RunloopCommand.Request =>
        // Ignore request from streams that were ended or lost.
        ZIO.succeed(
          if (state.assignedStreams.exists(_.tp == req.tp)) state.addRequest(req)
          else state
        )
      case cmd @ RunloopCommand.AddSubscription(newSubscription, _) =>
        state.subscriptionState match {
          case SubscriptionState.NotSubscribed =>
            val newSubState =
              SubscriptionState.Subscribed(subscriptions = Set(newSubscription), union = newSubscription)
            cmd.succeed *> doChangeSubscription(newSubState)
          case SubscriptionState.Subscribed(existingSubscriptions, _) =>
            val subs = NonEmptyChunk.fromIterable(newSubscription, existingSubscriptions)

            Subscription.unionAll(subs) match {
              case None => cmd.fail(InvalidSubscriptionUnion(subs)).as(state)
              case Some(union) =>
                val newSubState =
                  SubscriptionState.Subscribed(
                    subscriptions = existingSubscriptions + newSubscription,
                    union = union
                  )
                cmd.succeed *> doChangeSubscription(newSubState)
            }
        }
      case RunloopCommand.RemoveSubscription(subscription) =>
        state.subscriptionState match {
          case SubscriptionState.NotSubscribed => ZIO.succeed(state)
          case SubscriptionState.Subscribed(existingSubscriptions, _) =>
            val newUnion: Option[(Subscription, NonEmptyChunk[Subscription])] =
              NonEmptyChunk
                .fromIterableOption(existingSubscriptions - subscription)
                .flatMap(subs => Subscription.unionAll(subs).map(_ -> subs))

            newUnion match {
              case Some((union, newSubscriptions)) =>
                val newSubState =
                  SubscriptionState.Subscribed(subscriptions = newSubscriptions.toSet, union = union)
                doChangeSubscription(newSubState)
              case None =>
                ZIO.logDebug(s"Unsubscribing kafka consumer") *>
                  doChangeSubscription(SubscriptionState.NotSubscribed)
            }
        }
      case RunloopCommand.RemoveAllSubscriptions => doChangeSubscription(SubscriptionState.NotSubscribed)
      case RunloopCommand.StopAllStreams =>
        for {
          _ <- ZIO.logDebug("Stop all streams initiated")
          _ <- ZIO.foreachDiscard(state.assignedStreams)(_.end)
          _ <- partitionsHub.publish(Take.end)
          _ <- ZIO.logDebug("Stop all streams done")
        } yield state.copy(pendingRequests = Chunk.empty)
    }
  }

  private def applyNewSubscriptionState(
    newSubscriptionState: SubscriptionState
  ): Task[Chunk[PartitionStreamControl]] =
    consumer.runloopAccess { c =>
      newSubscriptionState match {
        case SubscriptionState.NotSubscribed =>
          ZIO
            .attempt(c.unsubscribe())
            .as(Chunk.empty)
        case SubscriptionState.Subscribed(_, Subscription.Pattern(pattern)) =>
          val rebalanceListener = makeRebalanceListener
          ZIO
            .attempt(c.subscribe(pattern.pattern, rebalanceListener))
            .as(Chunk.empty)
        case SubscriptionState.Subscribed(_, Subscription.Topics(topics)) =>
          val rebalanceListener = makeRebalanceListener
          ZIO
            .attempt(c.subscribe(topics.asJava, rebalanceListener))
            .as(Chunk.empty)
        case SubscriptionState.Subscribed(_, Subscription.Manual(topicPartitions)) =>
          // For manual subscriptions we have to do some manual work before starting the run loop
          for {
            _                <- ZIO.attempt(c.assign(topicPartitions.asJava))
            _                <- doSeekForNewPartitions(c, topicPartitions)
            partitionStreams <- ZIO.foreach(Chunk.fromIterable(topicPartitions))(newPartitionStream)
            _                <- partitionsHub.publish(Take.chunk(partitionStreams.map(_.tpStream)))
          } yield partitionStreams
      }
    }

  /**
   * Poll behavior:
   *   - Run until the StopRunloop command is received
   *   - Process all currently queued Commits
   *   - Process all currently queued commands
   *   - Poll the Kafka broker
   *   - After command handling and after polling, determine whether the runloop should continue:
   *     - Poll only when subscribed (leads to exceptions from the Apache Kafka Consumer if not)
   *     - Poll continuously when there are (still) unfulfilled requests or pending commits
   *     - Poll periodically when we are subscribed but do not have assigned streams yet. This happens after
   *       initialization and rebalancing
   */
  private def run(initialState: State): ZIO[Scope, Throwable, Any] = {
    import Runloop.StreamOps

    ZStream
      .fromQueue(commandQueue)
      .takeWhile(_ != RunloopCommand.StopRunloop)
      .runFoldChunksDiscardZIO(initialState) { (state, commands) =>
        for {
          _ <- ZIO.logDebug(s"Processing ${commands.size} commands: ${commands.mkString(",")}")
          _ <- consumer.runloopAccess { consumer =>
                 committer.processQueuedCommits((offsets, callback) =>
                   ZIO.attempt(consumer.commitAsync(offsets, callback))
                 )
               }
          streamCommands = commands.collect { case cmd: RunloopCommand.StreamCommand => cmd }
          stateAfterCommands <- ZIO.foldLeft(streamCommands)(state)(handleCommand)

          updatedStateAfterPoll <- shouldPoll(stateAfterCommands).flatMap {
                                     case true  => handlePoll(stateAfterCommands)
                                     case false => ZIO.succeed(stateAfterCommands)
                                   }
          // Immediately poll again, after processing all new queued commands
          _ <- ZIO.whenZIO(shouldPoll(updatedStateAfterPoll))(commandQueue.offer(RunloopCommand.Poll))
          // Save the current state for other parts of Runloop (read-only, for metrics only)
          _ <- currentStateRef.set(updatedStateAfterPoll)
        } yield updatedStateAfterPoll
      }
      .tapErrorCause(cause => ZIO.logErrorCause("Error in Runloop", cause))
      .onError(cause => partitionsHub.offer(Take.failCause(cause)))
  }

  def shouldPoll(state: State): UIO[Boolean] =
    committer.pendingCommitCount.map { pendingCommitCount =>
      state.subscriptionState.isSubscribed && (state.pendingRequests.nonEmpty || pendingCommitCount > 0 || state.assignedStreams.isEmpty)
    }

  private def observeRunloopMetrics(runloopMetricsSchedule: Schedule[Any, Unit, Long]): ZIO[Any, Nothing, Unit] = {
    val observe = for {
      currentState     <- currentStateRef.get
      commandQueueSize <- commandQueue.size
      commitQueueSize  <- committer.queueSize
      pendingCommits   <- committer.pendingCommitCount
      _ <- consumerMetrics
             .observeRunloopMetrics(currentState, commandQueueSize, commitQueueSize, pendingCommits)
    } yield ()

    observe
      .repeat(runloopMetricsSchedule)
      .unit
  }
}

object Runloop {
  private implicit final class StreamOps[R, E, A](private val stream: ZStream[R, E, A]) extends AnyVal {

    /**
     * Inlined, simplified and specialized for our needs version of [[ZSink.foldChunksZIO]]
     *
     * Code initially inspired by the implementation of [[ZStream.runFoldZIO]] with everything we don't need removed and
     * with chunking added
     */
    def runFoldChunksDiscardZIO[R1 <: R, E1 >: E, S](s: S)(f: (S, Chunk[A]) => ZIO[R1, E1, S]): ZIO[R1, E1, Unit] = {
      def reader(s: S): ZChannel[R1, E1, Chunk[A], Any, E1, Nothing, Unit] =
        ZChannel.readWithCause(
          (in: Chunk[A]) => ZChannel.fromZIO(f(s, in)).flatMap(reader),
          (err: Cause[E1]) => ZChannel.refailCause(err),
          (_: Any) => ZChannel.unit
        )

      stream.run(ZSink.fromChannel(reader(s)))
    }
  }

  type ByteArrayCommittableRecord = CommittableRecord[Array[Byte], Array[Byte]]

  private final case class PollResult(
    records: ConsumerRecords[Array[Byte], Array[Byte]],
    ignoreRecordsForTps: Set[TopicPartition],
    pendingRequests: Chunk[RunloopCommand.Request],
    assignedStreams: Chunk[PartitionStreamControl]
  )
  private final case class RevokeResult(
    pendingRequests: Chunk[RunloopCommand.Request],
    assignedStreams: Chunk[PartitionStreamControl]
  )
  private final case class FulfillResult(
    pendingRequests: Chunk[RunloopCommand.Request]
  )

  private[consumer] def make(
    settings: ConsumerSettings,
    maxStreamPullInterval: Duration,
    maxRebalanceDuration: Duration,
    diagnostics: Diagnostics,
    consumer: ConsumerAccess,
    partitionsHub: Hub[Take[Throwable, PartitionAssignment]]
  ): URIO[Scope, Runloop] =
    for {
      _                  <- ZIO.addFinalizer(diagnostics.emit(Finalization.RunloopFinalized))
      commandQueue       <- ZIO.acquireRelease(Queue.unbounded[RunloopCommand])(_.shutdown)
      lastRebalanceEvent <- Ref.make[RebalanceEvent](RebalanceEvent.None)
      initialState = State.initial
      currentStateRef   <- Ref.make(initialState)
      sameThreadRuntime <- ZIO.runtime[Any].provideLayer(SameThreadRuntimeLayer)
      executor          <- ZIO.executor
      metrics = new ZioConsumerMetrics(settings.metricLabels)
      committer <- LiveCommitter
                     .make(
                       settings.commitTimeout,
                       diagnostics,
                       metrics,
                       commandQueue.offer(RunloopCommand.CommitAvailable).unit,
                       sameThreadRuntime
                     )
      rebalanceCoordinator = new RebalanceCoordinator(
                               lastRebalanceEvent,
                               settings,
                               consumer,
                               maxRebalanceDuration,
                               currentStateRef.get.map(_.assignedStreams),
                               committer
                             )
      runloop = new Runloop(
                  settings = settings,
                  topLevelExecutor = executor,
                  sameThreadRuntime = sameThreadRuntime,
                  consumer = consumer,
<<<<<<< HEAD
                  maxPollInterval = maxPollInterval,
=======
                  commitQueue = commitQueue,
>>>>>>> 504074f6
                  commandQueue = commandQueue,
                  partitionsHub = partitionsHub,
                  diagnostics = diagnostics,
<<<<<<< HEAD
=======
                  maxStreamPullInterval = maxStreamPullInterval,
                  maxRebalanceDuration = maxRebalanceDuration,
>>>>>>> 504074f6
                  currentStateRef = currentStateRef,
                  consumerMetrics = metrics,
                  rebalanceCoordinator = rebalanceCoordinator,
                  committer = committer
                )
      _ <- ZIO.logDebug("Starting Runloop")

      _ <- runloop.observeRunloopMetrics(settings.runloopMetricsSchedule).forkScoped

      // Run the entire loop on a dedicated thread to avoid executor shifts
      executor <- RunloopExecutor.newInstance
      fiber    <- ZIO.onExecutor(executor)(runloop.run(initialState)).forkScoped
      waitForRunloopStop = fiber.join.orDie

      _ <- ZIO.addFinalizer(
             ZIO.logDebug("Shutting down Runloop") *>
               runloop.shutdown *>
               waitForRunloopStop <*
               ZIO.logDebug("Shut down Runloop")
           )
    } yield runloop

  private[internal] final case class State(
    pendingRequests: Chunk[RunloopCommand.Request],
    assignedStreams: Chunk[PartitionStreamControl],
    subscriptionState: SubscriptionState
  ) {
    def addRequest(r: RunloopCommand.Request): State = copy(pendingRequests = pendingRequests :+ r)
  }

  private object State {
    val initial: State = State(
      pendingRequests = Chunk.empty,
      assignedStreams = Chunk.empty,
      subscriptionState = SubscriptionState.NotSubscribed
    )
  }

}<|MERGE_RESOLUTION|>--- conflicted
+++ resolved
@@ -22,19 +22,10 @@
   topLevelExecutor: Executor,
   sameThreadRuntime: Runtime[Any],
   consumer: ConsumerAccess,
-<<<<<<< HEAD
-  maxPollInterval: Duration,
-=======
-  commitQueue: Queue[Commit],
->>>>>>> 504074f6
   commandQueue: Queue[RunloopCommand],
   partitionsHub: Hub[Take[Throwable, PartitionAssignment]],
   diagnostics: Diagnostics,
-<<<<<<< HEAD
-=======
   maxStreamPullInterval: Duration,
-  maxRebalanceDuration: Duration,
->>>>>>> 504074f6
   currentStateRef: Ref[State],
   rebalanceCoordinator: RebalanceCoordinator,
   consumerMetrics: ConsumerMetrics,
@@ -337,13 +328,8 @@
                          pollResult.ignoreRecordsForTps,
                          pollResult.records
                        )
-<<<<<<< HEAD
       _ <- committer.updatePendingCommitsAfterPoll
-      _ <- checkStreamPollInterval(pollResult.assignedStreams)
-=======
-      updatedPendingCommits <- ZIO.filter(state.pendingCommits)(_.isPending)
-      _                     <- checkStreamPullInterval(pollResult.assignedStreams)
->>>>>>> 504074f6
+      _ <- checkStreamPullInterval(pollResult.assignedStreams)
     } yield state.copy(
       pendingRequests = fulfillResult.pendingRequests,
       assignedStreams = pollResult.assignedStreams
@@ -623,19 +609,10 @@
                   topLevelExecutor = executor,
                   sameThreadRuntime = sameThreadRuntime,
                   consumer = consumer,
-<<<<<<< HEAD
-                  maxPollInterval = maxPollInterval,
-=======
-                  commitQueue = commitQueue,
->>>>>>> 504074f6
                   commandQueue = commandQueue,
                   partitionsHub = partitionsHub,
                   diagnostics = diagnostics,
-<<<<<<< HEAD
-=======
                   maxStreamPullInterval = maxStreamPullInterval,
-                  maxRebalanceDuration = maxRebalanceDuration,
->>>>>>> 504074f6
                   currentStateRef = currentStateRef,
                   consumerMetrics = metrics,
                   rebalanceCoordinator = rebalanceCoordinator,
