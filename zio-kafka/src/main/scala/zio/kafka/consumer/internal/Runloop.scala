package zio.kafka.consumer.internal

import org.apache.kafka.clients.consumer._
import org.apache.kafka.common.TopicPartition
import org.apache.kafka.common.errors.RebalanceInProgressException
import zio._
import zio.kafka.consumer.Consumer.{ CommitTimeout, OffsetRetrieval }
import zio.kafka.consumer._
import zio.kafka.consumer.diagnostics.DiagnosticEvent.{ Finalization, Rebalance }
import zio.kafka.consumer.diagnostics.{ DiagnosticEvent, Diagnostics }
import zio.kafka.consumer.internal.ConsumerAccess.ByteArrayKafkaConsumer
import zio.kafka.consumer.internal.Runloop._
import zio.kafka.consumer.internal.RunloopAccess.PartitionAssignment
import zio.stream._

import java.lang.Math.max
import java.util
import java.util.{ Map => JavaMap }
import scala.collection.mutable
import scala.jdk.CollectionConverters._

//noinspection SimplifyWhenInspection,SimplifyUnlessInspection
private[consumer] final class Runloop private (
  settings: ConsumerSettings,
  topLevelExecutor: Executor,
  sameThreadRuntime: Runtime[Any],
  consumer: ConsumerAccess,
  maxPollInterval: Duration,
  commitQueue: Queue[Commit],
  commandQueue: Queue[RunloopCommand],
  lastRebalanceEvent: Ref.Synchronized[Runloop.RebalanceEvent],
  partitionsHub: Hub[Take[Throwable, PartitionAssignment]],
  diagnostics: Diagnostics,
  maxRebalanceDuration: Duration,
  currentStateRef: Ref[State],
  committedOffsetsRef: Ref[CommitOffsets]
) {
  private val commitTimeout      = settings.commitTimeout
  private val commitTimeoutNanos = settings.commitTimeout.toNanos

  private val restartStreamsOnRebalancing = settings.restartStreamOnRebalancing
  private val rebalanceSafeCommits        = settings.rebalanceSafeCommits

  private val consumerMetrics = new ZioConsumerMetrics(settings.metricLabels)

  private def newPartitionStream(tp: TopicPartition): UIO[PartitionStreamControl] =
    PartitionStreamControl.newPartitionStream(tp, commandQueue, diagnostics, maxPollInterval)

  def stopConsumption: UIO[Unit] =
    ZIO.logDebug("stopConsumption called") *>
      commandQueue.offer(RunloopCommand.StopAllStreams).unit

  private[consumer] def shutdown: UIO[Unit] =
    ZIO.logDebug(s"Shutting down runloop initiated") *>
      commandQueue
        .offerAll(
          Chunk(
            RunloopCommand.RemoveAllSubscriptions,
            RunloopCommand.StopAllStreams,
            RunloopCommand.StopRunloop
          )
        )
        .unit

  private[internal] def addSubscription(subscription: Subscription): IO[InvalidSubscriptionUnion, Unit] =
    for {
      _       <- ZIO.logDebug(s"Add subscription $subscription")
      promise <- Promise.make[InvalidSubscriptionUnion, Unit]
      _       <- commandQueue.offer(RunloopCommand.AddSubscription(subscription, promise))
      _       <- ZIO.logDebug(s"Waiting for subscription $subscription")
      _       <- promise.await
      _       <- ZIO.logDebug(s"Done for subscription $subscription")
    } yield ()

  private[internal] def removeSubscription(subscription: Subscription): UIO[Unit] =
    commandQueue.offer(RunloopCommand.RemoveSubscription(subscription)).unit

  private def makeRebalanceListener: ConsumerRebalanceListener = {
    // All code in this block is called from the rebalance listener and therefore runs on the same-thread-runtime. This
    // is because the Java kafka client requires us to invoke the consumer from the same thread that invoked the
    // rebalance listener.
    // Unfortunately the same-thread-runtime does not work for all ZIO operations. For example, `ZIO.timeout`,
    // `ZStream.repeat`, `Promise.await` on non-completed promises, and any other ZIO operation that shifts the work to
    // another thread cannot be used.

    // Time between polling the commit queue from the rebalance listener when `rebalanceSafeCommits` is enabled.
    val commitQueuePollInterval = 100.millis

    // End streams from the rebalance listener.
    // When `rebalanceSafeCommits` is enabled, wait for consumed offsets to be committed.
    def endStreams(state: State, streamsToEnd: Chunk[PartitionStreamControl]): Task[Unit] =
      if (streamsToEnd.isEmpty) ZIO.unit
      else {
        for {
          _ <- ZIO.foreachDiscard(streamsToEnd)(_.end)
          _ <- if (rebalanceSafeCommits)
                 consumer.rebalanceListenerAccess(doAwaitStreamCommits(_, state, streamsToEnd))
               else ZIO.unit
        } yield ()
      }

    def doAwaitStreamCommits(
      consumer: ByteArrayKafkaConsumer,
      state: State,
      streamsToEnd: Chunk[PartitionStreamControl]
    ): Task[Unit] = {
      val deadline = java.lang.System.nanoTime() + maxRebalanceDuration.toNanos - commitTimeoutNanos

      val endingTps = streamsToEnd.map(_.tp).toSet

      def commitsOfEndingStreams(commits: Chunk[Runloop.Commit]): Chunk[Runloop.Commit] =
        commits.filter(commit => (commit.offsets.keySet intersect endingTps).nonEmpty)

      lazy val previousPendingCommits: Chunk[Commit] =
        commitsOfEndingStreams(state.pendingCommits)

      def commitAsync(commits: Chunk[Commit]): UIO[Unit] =
        if (commits.nonEmpty) {
          val (offsets, callback, onFailure) = asyncCommitParameters(commits)
          ZIO.logDebug(s"Async commit of ${offsets.size} offsets for ${commits.size} commits") *>
            ZIO.attempt(consumer.commitAsync(offsets, callback)).catchAll(onFailure)
        } else {
          // Continue to drive communication with the broker so that commits can complete and the streams can
          // make progress.
          ZIO.attempt(consumer.commitAsync(java.util.Collections.emptyMap(), null)).orDie
        }

      def endingStreamsCompletedAndCommitsExist(newCommits: Chunk[Commit]): Task[Boolean] =
        for {
          streamResults <-
            ZIO.foreach(streamsToEnd) { stream =>
              for {
                isDone    <- stream.completedPromise.isDone
                endOffset <- if (isDone) stream.completedPromise.await else ZIO.none
              } yield (isDone, endOffset)
            }
          committedOffsets <- committedOffsetsRef.get
        } yield {
          val allStreamsCompleted = streamResults.forall(_._1)
          allStreamsCompleted && {
            val endOffsets: Chunk[Offset] = streamResults.flatMap(_._2)
            val allPendingCommits         = previousPendingCommits ++ commitsOfEndingStreams(newCommits)
            endOffsets.forall { endOffset =>
              val tp                    = endOffset.topicPartition
              val offset                = endOffset.offset
              def endOffsetWasCommitted = committedOffsets.contains(tp, offset)
              def endOffsetCommitIsPending = allPendingCommits.exists { pendingCommit =>
                pendingCommit.offsets.get(tp).exists { pendingOffset =>
                  pendingOffset.offset() >= offset
                }
              }
              endOffsetWasCommitted || endOffsetCommitIsPending
            }
          }
        }

      def commitSync: Task[Unit] =
        ZIO.attempt(consumer.commitSync(java.util.Collections.emptyMap(), commitTimeout))

      // Outline:
      // - Every `commitQueuePollInterval` until the deadline has been reached:
      //   - Get all commits from the commit queue.
      //   - Start an async commit for these commits.
      // - Collect all these new (pending) commits.
      // - repeat the above until:
      //   - All streams that were ended have completed their work, and
      //   - we have seen a completed or pending commit for all end-offsets.
      //     An end-offset of a stream is the offset of the last record given to that stream.
      // - Do a single sync commit without any offsets, this has the side-effect of blocking until all
      //   preceding async commits are complete (this requires kafka-client 3.6.0 or later).
      //   Because all commits created here (including those from non-ending streams) are now complete, we do not
      //   have to add them to the pending commits of the runloop state.
      //
      // Note, we cannot use ZStream.fromQueue because that will emit nothing when the queue is empty.
      // Instead, we poll the queue in a loop.
      ZIO.logDebug(s"Waiting for ${streamsToEnd.size} streams to end") *>
        ZStream
          .fromZIO(blockingSleep(commitQueuePollInterval) *> commitQueue.takeAll)
          .tap(commitAsync)
          .forever
          .takeWhile(_ => java.lang.System.nanoTime() <= deadline)
          .scan(Chunk.empty[Runloop.Commit])(_ ++ _)
          .takeUntilZIO(endingStreamsCompletedAndCommitsExist)
          .runDrain *>
        commitSync *>
        ZIO.logDebug(s"Done waiting for ${streamsToEnd.size} streams to end")
    }

    // During a poll, the java kafka client might call each method of the rebalance listener 0 or 1 times.
    // We do not know the order in which the call-back methods are invoked.
    //
    // Ref `lastRebalanceEvent` is used to track what happens during the poll. Just before the poll the
    // `RebalanceEvent.None` is stored. Then during the poll, inside each method of the rebalance listener,
    // the ref is updated.
    //
    // Each method:
    // - emits a diagnostic event
    // - determines if this is the first method invoked during this poll (`rebalanceEvent.wasInvoked`) to
    //   make sure that the `restartStreamsOnRebalancing` feature is applied only once per poll
    // - ends streams that need to be ended
    // - updates `lastRebalanceEvent`
    //
    val recordRebalanceRebalancingListener = RebalanceListener(
      onAssigned = assignedTps =>
        for {
          rebalanceEvent <- lastRebalanceEvent.get
          _ <- ZIO.logDebug {
                 val sameRebalance = if (rebalanceEvent.wasInvoked) " in same rebalance" else ""
                 s"${assignedTps.size} partitions are assigned$sameRebalance"
               }
          state <- currentStateRef.get
          streamsToEnd = if (restartStreamsOnRebalancing && !rebalanceEvent.wasInvoked) state.assignedStreams
                         else Chunk.empty
          _ <- endStreams(state, streamsToEnd)
          _ <- lastRebalanceEvent.set(rebalanceEvent.onAssigned(assignedTps, endedStreams = streamsToEnd))
          _ <- ZIO.logTrace("onAssigned done")
        } yield (),
      onRevoked = revokedTps =>
        for {
          rebalanceEvent <- lastRebalanceEvent.get
          _ <- ZIO.logDebug {
                 val sameRebalance = if (rebalanceEvent.wasInvoked) " in same rebalance" else ""
                 s"${revokedTps.size} partitions are revoked$sameRebalance"
               }
          state <- currentStateRef.get
          streamsToEnd = if (restartStreamsOnRebalancing && !rebalanceEvent.wasInvoked) state.assignedStreams
                         else state.assignedStreams.filter(control => revokedTps.contains(control.tp))
          _ <- endStreams(state, streamsToEnd)
          _ <- lastRebalanceEvent.set(rebalanceEvent.onRevoked(revokedTps, endedStreams = streamsToEnd))
          _ <- ZIO.logTrace("onRevoked done")
        } yield (),
      onLost = lostTps =>
        for {
          _              <- ZIO.logDebug(s"${lostTps.size} partitions are lost")
          rebalanceEvent <- lastRebalanceEvent.get
          state          <- currentStateRef.get
          lostStreams = state.assignedStreams.filter(control => lostTps.contains(control.tp))
          _ <- ZIO.foreachDiscard(lostStreams)(_.lost)
          _ <- lastRebalanceEvent.set(rebalanceEvent.onLost(lostTps))
          _ <- ZIO.logTrace(s"onLost done")
        } yield ()
    )

    // Here we just want to avoid any executor shift if the user provided listener is the noop listener.
    val userRebalanceListener =
      settings.rebalanceListener match {
        case RebalanceListener.noop => RebalanceListener.noop
        case _                      => settings.rebalanceListener.runOnExecutor(topLevelExecutor)
      }

    RebalanceListener.toKafka(recordRebalanceRebalancingListener ++ userRebalanceListener, sameThreadRuntime)
  }

  /** This is the implementation behind the user facing api `Offset.commit`. */
  private val commit: Map[TopicPartition, OffsetAndMetadata] => Task[Unit] =
    offsets =>
      for {
        p <- Promise.make[Throwable, Unit]
        startTime = java.lang.System.nanoTime()
        _ <- commitQueue.offer(Runloop.Commit(java.lang.System.nanoTime(), offsets, p))
        _ <- commandQueue.offer(RunloopCommand.CommitAvailable)
        _ <- diagnostics.emit(DiagnosticEvent.Commit.Started(offsets))
        _ <- p.await.timeoutFail(CommitTimeout)(commitTimeout)
        endTime = java.lang.System.nanoTime()
        latency = (endTime - startTime).nanoseconds
        _ <- consumerMetrics.observeCommit(latency)
      } yield ()

  /** Merge commits and prepare parameters for calling `consumer.commitAsync`. */
  private def asyncCommitParameters(
    commits: Chunk[Runloop.Commit]
  ): (JavaMap[TopicPartition, OffsetAndMetadata], OffsetCommitCallback, Throwable => UIO[Unit]) = {
    val offsets = commits
      .foldLeft(mutable.Map.empty[TopicPartition, OffsetAndMetadata]) { case (acc, commit) =>
        commit.offsets.foreach { case (tp, offset) =>
          acc += (tp -> acc
            .get(tp)
            .map(current => if (current.offset() > offset.offset()) current else offset)
            .getOrElse(offset))
        }
        acc
      }
      .toMap
    val offsetsWithMetaData = offsets.map { case (tp, offset) =>
      tp -> new OffsetAndMetadata(offset.offset + 1, offset.leaderEpoch, offset.metadata)
    }
    val cont = (e: Exit[Throwable, Unit]) => ZIO.foreachDiscard(commits)(_.cont.done(e))
    // We assume the commit is started immediately after returning from this method.
    val startTime = java.lang.System.nanoTime()
    val onSuccess = {
      val endTime = java.lang.System.nanoTime()
      val latency = (endTime - startTime).nanoseconds
      for {
        offsetIncrease <- committedOffsetsRef.modify(_.addCommits(commits))
        _              <- consumerMetrics.observeAggregatedCommit(latency, offsetIncrease).when(commits.nonEmpty)
        result         <- cont(Exit.unit)
        _              <- diagnostics.emit(DiagnosticEvent.Commit.Success(offsetsWithMetaData))
      } yield result
    }
    val onFailure: Throwable => UIO[Unit] = {
      case _: RebalanceInProgressException =>
        for {
          _ <- ZIO.logDebug(s"Rebalance in progress, commit for offsets $offsets will be retried")
          _ <- commitQueue.offerAll(commits)
          _ <- commandQueue.offer(RunloopCommand.CommitAvailable)
        } yield ()
      case err: Throwable =>
        cont(Exit.fail(err)) <* diagnostics.emit(DiagnosticEvent.Commit.Failure(offsetsWithMetaData, err))
    }
    val callback =
      new OffsetCommitCallback {
        override def onComplete(offsets: util.Map[TopicPartition, OffsetAndMetadata], exception: Exception): Unit =
          Unsafe.unsafe { implicit u =>
            sameThreadRuntime.unsafe.run {
              if (exception eq null) onSuccess else onFailure(exception)
            }
              .getOrThrowFiberFailure()
          }
      }
    (offsetsWithMetaData.asJava, callback, onFailure)
  }

  private def handleCommits(state: State, commits: Chunk[Runloop.Commit]): UIO[State] =
    if (commits.isEmpty) {
      ZIO.succeed(state)
    } else {
      val (offsets, callback, onFailure) = asyncCommitParameters(commits)
      val newState                       = state.addPendingCommits(commits)
      consumer.runloopAccess { c =>
        // We don't wait for the completion of the commit here, because it
        // will only complete once we poll again.
        ZIO.attempt(c.commitAsync(offsets, callback))
      }
        .catchAll(onFailure)
        .as(newState)
    }

  /**
   * Does all needed to end revoked partitions:
   *   1. Complete the revoked assigned streams 2. Remove from the list of pending requests
   * @return
   *   New pending requests, new active assigned streams
   */
  private def endRevokedPartitions(
    pendingRequests: Chunk[RunloopCommand.Request],
    assignedStreams: Chunk[PartitionStreamControl],
    isRevoked: TopicPartition => Boolean
  ): UIO[Runloop.RevokeResult] = {
    val (revokedStreams, newAssignedStreams) =
      assignedStreams.partition(control => isRevoked(control.tp))

    ZIO
      .foreachDiscard(revokedStreams)(_.end)
      .as(
        Runloop.RevokeResult(
          pendingRequests = pendingRequests.filter(req => !isRevoked(req.tp)),
          assignedStreams = newAssignedStreams
        )
      )
  }

  /**
   * Offer records retrieved from poll() call to the streams.
   *
   * @return
   *   Remaining pending requests
   */
  private def offerRecordsToStreams(
    partitionStreams: Chunk[PartitionStreamControl],
    pendingRequests: Chunk[RunloopCommand.Request],
    ignoreRecordsForTps: Set[TopicPartition],
    polledRecords: ConsumerRecords[Array[Byte], Array[Byte]]
  ): UIO[Runloop.FulfillResult] = {
    type Record = CommittableRecord[Array[Byte], Array[Byte]]

    // The most efficient way to get the records from [[ConsumerRecords]] per
    // topic-partition, is by first getting the set of topic-partitions, and
    // then requesting the records per topic-partition.
    val tps           = polledRecords.partitions().asScala.toSet -- ignoreRecordsForTps
    val fulfillResult = Runloop.FulfillResult(pendingRequests = pendingRequests.filter(req => !tps.contains(req.tp)))
    val streams =
      if (tps.isEmpty) Chunk.empty else partitionStreams.filter(streamControl => tps.contains(streamControl.tp))

    if (streams.isEmpty) ZIO.succeed(fulfillResult)
    else {
      for {
        consumerGroupMetadata <- getConsumerGroupMetadataIfAny
        _ <- ZIO.foreachParDiscard(streams) { streamControl =>
               val tp      = streamControl.tp
               val records = polledRecords.records(tp)
               if (records.isEmpty) {
                 streamControl.offerRecords(Chunk.empty)
               } else {
                 val builder  = ChunkBuilder.make[Record](records.size())
                 val iterator = records.iterator()
                 while (iterator.hasNext) {
                   val consumerRecord = iterator.next()
                   builder +=
                     CommittableRecord[Array[Byte], Array[Byte]](
                       record = consumerRecord,
                       commitHandle = commit,
                       consumerGroupMetadata = consumerGroupMetadata
                     )
                 }
                 streamControl.offerRecords(builder.result())
               }
             }
      } yield fulfillResult
    }
  }

  private val getConsumerGroupMetadataIfAny: UIO[Option[ConsumerGroupMetadata]] =
    if (settings.hasGroupId) consumer.runloopAccess(c => ZIO.attempt(c.groupMetadata())).fold(_ => None, Some(_))
    else ZIO.none

  /** @return the topic-partitions for which received records should be ignored */
  private def doSeekForNewPartitions(c: ByteArrayKafkaConsumer, tps: Set[TopicPartition]): Task[Set[TopicPartition]] =
    settings.offsetRetrieval match {
      case OffsetRetrieval.Auto(_) => ZIO.succeed(Set.empty)
      case OffsetRetrieval.Manual(getOffsets, _) =>
        if (tps.isEmpty) ZIO.succeed(Set.empty)
        else
          getOffsets(tps).flatMap { offsets =>
            ZIO
              .attempt(offsets.foreach { case (tp, offset) => c.seek(tp, offset) })
              .as(offsets.keySet)
          }
    }

  /**
   * Pause partitions for which there is no demand and resume those for which there is now demand.
   */
  private def resumeAndPausePartitions(
    c: ByteArrayKafkaConsumer,
    requestedPartitions: Set[TopicPartition]
  ): Task[(Int, Int)] = ZIO.attempt {
    val assignment = c.assignment().asScala.toSet
    val toResume   = assignment intersect requestedPartitions
    val toPause    = assignment -- requestedPartitions

    if (toResume.nonEmpty) c.resume(toResume.asJava)
<<<<<<< HEAD
    if (toPause.nonEmpty) {
      println(s"Pausing ${toPause.mkString(",")}")
      c.pause(toPause.asJava)
    }
=======
    if (toPause.nonEmpty) c.pause(toPause.asJava)

    (toResume.size, toPause.size)
>>>>>>> 24ef76bd
  }

  private def doPoll(c: ByteArrayKafkaConsumer): Task[ConsumerRecords[Array[Byte], Array[Byte]]] =
    ZIO.attempt {
      val recordsOrNull = c.poll(settings.pollTimeout)
      if (recordsOrNull eq null) ConsumerRecords.empty[Array[Byte], Array[Byte]]()
      else recordsOrNull
    }

  private def handlePoll(state: State): Task[State] = {
    for {
<<<<<<< HEAD
      _ <-
        ZIO.logDebug(
          s"Starting poll with ${state.pendingRequests.size} pending requests and ${state.pendingCommits.size} pending commits"
        )
      _                 <- currentStateRef.set(state)
      partitionsToFetch <- fetchStrategy.selectPartitionsToFetch(state.assignedStreams)
      _                 <- ZIO.logDebug(s"Partitions to fetch: ${partitionsToFetch.mkString(",")}")
=======
      partitionsToFetch <- settings.fetchStrategy.selectPartitionsToFetch(state.assignedStreams)
      _ <- ZIO.logDebug(
             s"Starting poll with ${state.pendingRequests.size} pending requests and" +
               s" ${state.pendingCommits.size} pending commits," +
               s" resuming $partitionsToFetch partitions"
           )
      _ <- currentStateRef.set(state)
>>>>>>> 24ef76bd
      pollResult <-
        consumer.runloopAccess { c =>
          for {
            resumeAndPauseCounts <- resumeAndPausePartitions(c, partitionsToFetch)
            (toResumeCount, toPauseCount) = resumeAndPauseCounts

            pullDurationAndRecords <- doPoll(c).timed
            (pollDuration, polledRecords) = pullDurationAndRecords

            _ <- consumerMetrics.observePoll(toResumeCount, toPauseCount, pollDuration, polledRecords.count()) *>
                   diagnostics.emit {
                     val providedTps         = polledRecords.partitions().asScala.toSet
                     val requestedPartitions = state.pendingRequests.map(_.tp).toSet

<<<<<<< HEAD
            val currentAssigned = c.assignment().asScala.toSet
            val newlyAssigned   = currentAssigned -- prevAssigned

            for {
              _                   <- ZIO.logDebug(s"Got ${polledRecords.count()} records")
              ignoreRecordsForTps <- doSeekForNewPartitions(c, newlyAssigned)

              rebalanceEvent <- lastRebalanceEvent.getAndSet(None)

              revokeResult <- rebalanceEvent match {
                                case Some(Runloop.RebalanceEvent.Revoked(result)) =>
                                  // If we get here, `restartStreamsOnRebalancing == true`
                                  // Use revoke result from endRevokedPartitions that was called previously in the rebalance listener
                                  ZIO.succeed(result)
                                case Some(Runloop.RebalanceEvent.RevokedAndAssigned(result, _)) =>
                                  // If we get here, `restartStreamsOnRebalancing == true`
                                  // Use revoke result from endRevokedPartitions that was called previously in the rebalance listener
                                  ZIO.succeed(result)
                                case Some(Runloop.RebalanceEvent.Assigned(_)) =>
                                  // If we get here, `restartStreamsOnRebalancing == true`
                                  // endRevokedPartitions was not called yet in the rebalance listener,
                                  // and all partitions should be revoked
                                  endRevokedPartitions(
                                    state.pendingRequests,
                                    state.assignedStreams,
                                    isRevoked = _ => true
                                  )
                                case None =>
                                  // End streams for partitions that are no longer assigned
                                  endRevokedPartitions(
                                    state.pendingRequests,
                                    state.assignedStreams,
                                    isRevoked = (tp: TopicPartition) => !currentAssigned.contains(tp)
                                  )
                              }

              startingTps = rebalanceEvent match {
                              case Some(_) =>
                                // If we get here, `restartStreamsOnRebalancing == true`,
                                // some partitions were revoked and/or assigned and
                                // all already assigned streams were ended.
                                // Therefore, all currently assigned tps are starting,
                                // either because they are restarting, or because they
                                // are new.
                                currentAssigned
                              case None =>
                                newlyAssigned
                            }

              _ <- diagnostics.emit {
                     val providedTps = polledRecords.partitions().asScala.toSet
=======
>>>>>>> 24ef76bd
                     DiagnosticEvent.Poll(
                       tpRequested = requestedPartitions,
                       tpWithData = providedTps,
                       tpWithoutData = requestedPartitions -- providedTps
                     )
                   }
            pollresult <- lastRebalanceEvent.getAndSet(RebalanceEvent.None).flatMap {
                            case RebalanceEvent(false, _, _, _, _) =>
                              // The fast track, rebalance listener was not invoked:
                              //   no assignment changes, no new commits, only new records.
                              ZIO.succeed(
                                PollResult(
                                  records = polledRecords,
                                  ignoreRecordsForTps = Set.empty,
                                  pendingRequests = state.pendingRequests,
                                  assignedStreams = state.assignedStreams
                                )
                              )

                            case RebalanceEvent(true, assignedTps, revokedTps, lostTps, endedStreams) =>
                              // The slow track, the rebalance listener was invoked:
                              //   some partitions were assigned, revoked or lost,
                              //   some streams have ended.

                              val currentAssigned = c.assignment().asScala.toSet
                              val endedTps        = endedStreams.map(_.tp).toSet
                              for {
                                ignoreRecordsForTps <- doSeekForNewPartitions(c, assignedTps)

                                // The topic partitions that need a new stream are:
                                //  1. Those that are freshly assigned
                                //  2. Those that are still assigned but were ended in the rebalance listener because
                                //     of `restartStreamsOnRebalancing` being true
                                startingTps = assignedTps ++ (currentAssigned intersect endedTps)

                                startingStreams <-
                                  ZIO.foreach(Chunk.fromIterable(startingTps))(newPartitionStream).tap { newStreams =>
                                    ZIO.logDebug(s"Offering partition assignment $startingTps") *>
                                      partitionsHub.publish(
                                        Take.chunk(newStreams.map(_.tpStream))
                                      )
                                  }

                                updatedAssignedStreams =
                                  state.assignedStreams.filter(s => !endedTps.contains(s.tp)) ++ startingStreams

                                // Remove pending requests for all streams that ended:
                                //  1. streams that were ended because the partition was lost
                                //  2. streams that were ended because the partition was revoked
                                //  3. streams that were ended because of `restartStreamsOnRebalancing` being true
                                updatedPendingRequests =
                                  state.pendingRequests.filter { pendingRequest =>
                                    val tp = pendingRequest.tp
                                    !(lostTps.contains(tp) || revokedTps.contains(tp) || endedStreams
                                      .exists(_.tp == tp))
                                  }

                                // Remove committed offsets for partitions that are no longer assigned:
                                // NOTE: the type annotation is needed to keep the IntelliJ compiler happy.
                                _ <-
                                  committedOffsetsRef
                                    .update(_.keepPartitions(updatedAssignedStreams.map(_.tp).toSet)): Task[Unit]

                                _ <- consumerMetrics.observeRebalance(
                                       currentAssigned.size,
                                       assignedTps.size,
                                       revokedTps.size,
                                       lostTps.size
                                     )
                                _ <- diagnostics.emit(
                                       Rebalance(
                                         revoked = revokedTps,
                                         assigned = assignedTps,
                                         lost = lostTps,
                                         ended = endedStreams.map(_.tp).toSet
                                       )
                                     )
                              } yield Runloop.PollResult(
                                records = polledRecords,
                                ignoreRecordsForTps = ignoreRecordsForTps,
                                pendingRequests = updatedPendingRequests,
                                assignedStreams = updatedAssignedStreams
                              )
                          }
          } yield pollresult
        }
      fulfillResult <- offerRecordsToStreams(
                         pollResult.assignedStreams,
                         pollResult.pendingRequests,
                         pollResult.ignoreRecordsForTps,
                         pollResult.records
                       )
      updatedPendingCommits <- ZIO.filter(state.pendingCommits)(_.isPending)
      _                     <- checkStreamPollInterval(pollResult.assignedStreams)
    } yield state.copy(
      pendingRequests = fulfillResult.pendingRequests,
      pendingCommits = updatedPendingCommits,
      assignedStreams = pollResult.assignedStreams
    )
  }

  /**
   * Check each stream to see if it exceeded its poll interval. If so, halt it. In addition, if any stream has exceeded
   * its poll interval, shutdown the consumer.
   */
  private def checkStreamPollInterval(streams: Chunk[PartitionStreamControl]): ZIO[Any, Nothing, Unit] =
    for {
      now <- Clock.nanoTime
      anyExceeded <- ZIO.foldLeft(streams)(false) { case (acc, stream) =>
                       stream
                         .maxPollIntervalExceeded(now)
                         .tap(exceeded => if (exceeded) stream.halt else ZIO.unit)
                         .map(acc || _)
                     }
      _ <- shutdown.when(anyExceeded)
    } yield ()

  private def handleCommand(state: State, cmd: RunloopCommand.StreamCommand): Task[State] = {
    def doChangeSubscription(newSubscriptionState: SubscriptionState): Task[State] =
      applyNewSubscriptionState(newSubscriptionState).flatMap { newAssignedStreams =>
        val newState = state.copy(
          assignedStreams = state.assignedStreams ++ newAssignedStreams,
          subscriptionState = newSubscriptionState
        )
        if (newSubscriptionState.isSubscribed) ZIO.succeed(newState)
        else
          // End all streams and pending requests
          endRevokedPartitions(
            newState.pendingRequests,
            newState.assignedStreams,
            isRevoked = _ => true
          ).map { revokeResult =>
            newState.copy(
              pendingRequests = revokeResult.pendingRequests,
              assignedStreams = revokeResult.assignedStreams
            )
          }
      }

    cmd match {
      case req: RunloopCommand.Request =>
        // Ignore request from streams that were ended or lost.
        ZIO.succeed(
          if (state.assignedStreams.exists(_.tp == req.tp)) state.addRequest(req)
          else state
        )
      case cmd @ RunloopCommand.AddSubscription(newSubscription, _) =>
        state.subscriptionState match {
          case SubscriptionState.NotSubscribed =>
            val newSubState =
              SubscriptionState.Subscribed(subscriptions = Set(newSubscription), union = newSubscription)
            cmd.succeed *> doChangeSubscription(newSubState)
          case SubscriptionState.Subscribed(existingSubscriptions, _) =>
            val subs = NonEmptyChunk.fromIterable(newSubscription, existingSubscriptions)

            Subscription.unionAll(subs) match {
              case None => cmd.fail(InvalidSubscriptionUnion(subs)).as(state)
              case Some(union) =>
                val newSubState =
                  SubscriptionState.Subscribed(
                    subscriptions = existingSubscriptions + newSubscription,
                    union = union
                  )
                cmd.succeed *> doChangeSubscription(newSubState)
            }
        }
      case RunloopCommand.RemoveSubscription(subscription) =>
        state.subscriptionState match {
          case SubscriptionState.NotSubscribed => ZIO.succeed(state)
          case SubscriptionState.Subscribed(existingSubscriptions, _) =>
            val newUnion: Option[(Subscription, NonEmptyChunk[Subscription])] =
              NonEmptyChunk
                .fromIterableOption(existingSubscriptions - subscription)
                .flatMap(subs => Subscription.unionAll(subs).map(_ -> subs))

            newUnion match {
              case Some((union, newSubscriptions)) =>
                val newSubState =
                  SubscriptionState.Subscribed(subscriptions = newSubscriptions.toSet, union = union)
                doChangeSubscription(newSubState)
              case None =>
                ZIO.logDebug(s"Unsubscribing kafka consumer") *>
                  doChangeSubscription(SubscriptionState.NotSubscribed)
            }
        }
      case RunloopCommand.RemoveAllSubscriptions => doChangeSubscription(SubscriptionState.NotSubscribed)
      case RunloopCommand.StopAllStreams =>
        for {
          _ <- ZIO.logDebug("Stop all streams initiated")
          _ <- ZIO.foreachDiscard(state.assignedStreams)(_.end)
          _ <- partitionsHub.publish(Take.end)
          _ <- ZIO.logDebug("Stop all streams done")
        } yield state.copy(pendingRequests = Chunk.empty)
    }
  }

  private def applyNewSubscriptionState(
    newSubscriptionState: SubscriptionState
  ): Task[Chunk[PartitionStreamControl]] =
    consumer.runloopAccess { c =>
      newSubscriptionState match {
        case SubscriptionState.NotSubscribed =>
          ZIO
            .attempt(c.unsubscribe())
            .as(Chunk.empty)
        case SubscriptionState.Subscribed(_, Subscription.Pattern(pattern)) =>
          val rebalanceListener = makeRebalanceListener
          ZIO
            .attempt(c.subscribe(pattern.pattern, rebalanceListener))
            .as(Chunk.empty)
        case SubscriptionState.Subscribed(_, Subscription.Topics(topics)) =>
          val rebalanceListener = makeRebalanceListener
          ZIO
            .attempt(c.subscribe(topics.asJava, rebalanceListener))
            .as(Chunk.empty)
        case SubscriptionState.Subscribed(_, Subscription.Manual(topicPartitions)) =>
          // For manual subscriptions we have to do some manual work before starting the run loop
          for {
            _                <- ZIO.attempt(c.assign(topicPartitions.asJava))
            _                <- doSeekForNewPartitions(c, topicPartitions)
            partitionStreams <- ZIO.foreach(Chunk.fromIterable(topicPartitions))(newPartitionStream)
            _                <- partitionsHub.publish(Take.chunk(partitionStreams.map(_.tpStream)))
          } yield partitionStreams
      }
    }

  /**
   * Poll behavior:
   *   - Run until the StopRunloop command is received
   *   - Process all currently queued Commits
   *   - Process all currently queued commands
   *   - Poll the Kafka broker
   *   - After command handling and after polling, determine whether the runloop should continue:
   *     - Poll only when subscribed (leads to exceptions from the Apache Kafka Consumer if not)
   *     - Poll continuously when there are (still) unfulfilled requests or pending commits
   *     - Poll periodically when we are subscribed but do not have assigned streams yet. This happens after
   *       initialization and rebalancing
   */
  private def run(initialState: State): ZIO[Scope, Throwable, Any] = {
    import Runloop.StreamOps

    ZStream
      .fromQueue(commandQueue)
      .takeWhile(_ != RunloopCommand.StopRunloop)
      .runFoldChunksDiscardZIO(initialState) { (state, commands) =>
        for {
          commitCommands <- commitQueue.takeAll
          _ <- ZIO.logDebug(
                 s"Processing ${commitCommands.size} commits," +
                   s" ${commands.size} commands: ${commands.mkString(",")}"
               )
          stateAfterCommits <- handleCommits(state, commitCommands)
          streamCommands = commands.collect { case cmd: RunloopCommand.StreamCommand => cmd }
          stateAfterCommands <- ZIO.foldLeft(streamCommands)(stateAfterCommits)(handleCommand)

          updatedStateAfterPoll <- if (stateAfterCommands.shouldPoll) handlePoll(stateAfterCommands)
                                   else ZIO.succeed(stateAfterCommands)
          // Immediately poll again, after processing all new queued commands
          _ <- if (updatedStateAfterPoll.shouldPoll) commandQueue.offer(RunloopCommand.Poll) else ZIO.unit
          // Save the current state for other parts of Runloop (read-only, for metrics only)
          _ <- currentStateRef.set(updatedStateAfterPoll)
        } yield updatedStateAfterPoll
      }
      .tapErrorCause(cause => ZIO.logErrorCause("Error in Runloop", cause))
      .onError(cause => partitionsHub.offer(Take.failCause(cause)))
  }

  private def observeRunloopMetrics(runloopMetricsSchedule: Schedule[Any, Unit, Long]): ZIO[Any, Nothing, Unit] = {
    val observe = for {
      currentState     <- currentStateRef.get
      commandQueueSize <- commandQueue.size
      commitQueueSize  <- commitQueue.size
      _ <- consumerMetrics
             .observeRunloopMetrics(currentState, commandQueueSize, commitQueueSize)
    } yield ()

    observe
      .repeat(runloopMetricsSchedule)
      .unit
  }
}

object Runloop {
  private implicit final class StreamOps[R, E, A](private val stream: ZStream[R, E, A]) extends AnyVal {

    /**
     * Inlined, simplified and specialized for our needs version of [[ZSink.foldChunksZIO]]
     *
     * Code initially inspired by the implementation of [[ZStream.runFoldZIO]] with everything we don't need removed and
     * with chunking added
     */
    def runFoldChunksDiscardZIO[R1 <: R, E1 >: E, S](s: S)(f: (S, Chunk[A]) => ZIO[R1, E1, S]): ZIO[R1, E1, Unit] = {
      def reader(s: S): ZChannel[R1, E1, Chunk[A], Any, E1, Nothing, Unit] =
        ZChannel.readWithCause(
          (in: Chunk[A]) => ZChannel.fromZIO(f(s, in)).flatMap(reader),
          (err: Cause[E1]) => ZChannel.refailCause(err),
          (_: Any) => ZChannel.unit
        )

      stream.run(ZSink.fromChannel(reader(s)))
    }
  }

  type ByteArrayCommittableRecord = CommittableRecord[Array[Byte], Array[Byte]]

  private final case class PollResult(
    records: ConsumerRecords[Array[Byte], Array[Byte]],
    ignoreRecordsForTps: Set[TopicPartition],
    pendingRequests: Chunk[RunloopCommand.Request],
    assignedStreams: Chunk[PartitionStreamControl]
  )
  private final case class RevokeResult(
    pendingRequests: Chunk[RunloopCommand.Request],
    assignedStreams: Chunk[PartitionStreamControl]
  )
  private final case class FulfillResult(
    pendingRequests: Chunk[RunloopCommand.Request]
  )

  private final case class RebalanceEvent(
    wasInvoked: Boolean,
    assignedTps: Set[TopicPartition],
    revokedTps: Set[TopicPartition],
    lostTps: Set[TopicPartition],
    endedStreams: Chunk[PartitionStreamControl]
  ) {
    def onAssigned(
      assigned: Set[TopicPartition],
      endedStreams: Chunk[PartitionStreamControl]
    ): RebalanceEvent =
      copy(
        wasInvoked = true,
        assignedTps = assignedTps ++ assigned,
        endedStreams = this.endedStreams ++ endedStreams
      )

    def onRevoked(
      revoked: Set[TopicPartition],
      endedStreams: Chunk[PartitionStreamControl]
    ): RebalanceEvent =
      copy(
        wasInvoked = true,
        revokedTps = revokedTps ++ revoked,
        endedStreams = this.endedStreams ++ endedStreams
      )

    def onLost(lost: Set[TopicPartition]): RebalanceEvent =
      copy(wasInvoked = true, lostTps = lostTps ++ lost)
  }

  private object RebalanceEvent {
    val None: RebalanceEvent =
      RebalanceEvent(wasInvoked = false, Set.empty, Set.empty, Set.empty, Chunk.empty)
  }

  private[internal] final case class Commit(
    createdAt: NanoTime,
    offsets: Map[TopicPartition, OffsetAndMetadata],
    cont: Promise[Throwable, Unit]
  ) {
    @inline def isDone: UIO[Boolean]    = cont.isDone
    @inline def isPending: UIO[Boolean] = isDone.negate
  }

  private[consumer] def make(
    settings: ConsumerSettings,
    maxPollInterval: Duration,
    maxRebalanceDuration: Duration,
    diagnostics: Diagnostics,
    consumer: ConsumerAccess,
    partitionsHub: Hub[Take[Throwable, PartitionAssignment]]
  ): URIO[Scope, Runloop] =
    for {
      _                  <- ZIO.addFinalizer(diagnostics.emit(Finalization.RunloopFinalized))
      commitQueue        <- ZIO.acquireRelease(Queue.unbounded[Runloop.Commit])(_.shutdown)
      commandQueue       <- ZIO.acquireRelease(Queue.unbounded[RunloopCommand])(_.shutdown)
      lastRebalanceEvent <- Ref.Synchronized.make[Runloop.RebalanceEvent](Runloop.RebalanceEvent.None)
      initialState = State.initial
      currentStateRef     <- Ref.make(initialState)
      committedOffsetsRef <- Ref.make(CommitOffsets.empty)
      sameThreadRuntime   <- ZIO.runtime[Any].provideLayer(SameThreadRuntimeLayer)
      executor            <- ZIO.executor
      runloop = new Runloop(
                  settings = settings,
                  topLevelExecutor = executor,
                  sameThreadRuntime = sameThreadRuntime,
                  consumer = consumer,
                  maxPollInterval = maxPollInterval,
                  commitQueue = commitQueue,
                  commandQueue = commandQueue,
                  lastRebalanceEvent = lastRebalanceEvent,
                  partitionsHub = partitionsHub,
                  diagnostics = diagnostics,
                  maxRebalanceDuration = maxRebalanceDuration,
                  currentStateRef = currentStateRef,
                  committedOffsetsRef = committedOffsetsRef
                )
      _ <- ZIO.logDebug("Starting Runloop")

      _ <- runloop.observeRunloopMetrics(settings.runloopMetricsSchedule).forkScoped

      // Run the entire loop on a dedicated thread to avoid executor shifts
      executor <- RunloopExecutor.newInstance
      fiber    <- ZIO.onExecutor(executor)(runloop.run(initialState)).forkScoped
      waitForRunloopStop = fiber.join.orDie

      _ <- ZIO.addFinalizer(
             ZIO.logDebug("Shutting down Runloop") *>
               runloop.shutdown *>
               waitForRunloopStop <*
               ZIO.logDebug("Shut down Runloop")
           )
    } yield runloop

  private[internal] final case class State(
    pendingRequests: Chunk[RunloopCommand.Request],
    pendingCommits: Chunk[Runloop.Commit],
    assignedStreams: Chunk[PartitionStreamControl],
    subscriptionState: SubscriptionState
  ) {
    def addPendingCommits(c: Chunk[Runloop.Commit]): State = copy(pendingCommits = pendingCommits ++ c)
    def addRequest(r: RunloopCommand.Request): State       = copy(pendingRequests = pendingRequests :+ r)

    def shouldPoll: Boolean =
      subscriptionState.isSubscribed && (pendingRequests.nonEmpty || pendingCommits.nonEmpty || assignedStreams.isEmpty)
  }

  private object State {
    val initial: State = State(
      pendingRequests = Chunk.empty,
      pendingCommits = Chunk.empty,
      assignedStreams = Chunk.empty,
      subscriptionState = SubscriptionState.NotSubscribed
    )
  }

  // package private for unit testing
  private[internal] final case class CommitOffsets(offsets: Map[TopicPartition, Long]) {

    /** Returns an estimate of the total offset increase, and a new `CommitOffsets` with the given offsets added. */
    def addCommits(c: Chunk[Runloop.Commit]): (Long, CommitOffsets) = {
      val updatedOffsets = mutable.Map.empty[TopicPartition, Long]
      updatedOffsets.sizeHint(offsets.size)
      updatedOffsets ++= offsets
      var offsetIncrease = 0L
      c.foreach { commit =>
        commit.offsets.foreach { case (tp, offsetAndMeta) =>
          val offset = offsetAndMeta.offset()
          val maxOffset = updatedOffsets.get(tp) match {
            case Some(existingOffset) =>
              offsetIncrease += max(0L, (offset - existingOffset))
              max(existingOffset, offset)
            case None =>
              // This partition was not committed to from this consumer yet. Therefore we do not know the offset
              // increase. A good estimate would be the poll size for this consumer, another okayish estimate is 0.
              // Lets go with the simplest for now: ```offsetIncrease += 0```
              offset
          }
          updatedOffsets += tp -> maxOffset
        }
      }
      (offsetIncrease, CommitOffsets(offsets = updatedOffsets.toMap))
    }

    def keepPartitions(tps: Set[TopicPartition]): CommitOffsets =
      CommitOffsets(offsets.filter { case (tp, _) => tps.contains(tp) })

    def contains(tp: TopicPartition, offset: Long): Boolean =
      offsets.get(tp).exists(_ >= offset)
  }

  private[internal] object CommitOffsets {
    val empty: CommitOffsets = CommitOffsets(Map.empty)
  }
}<|MERGE_RESOLUTION|>--- conflicted
+++ resolved
@@ -439,16 +439,12 @@
     val toPause    = assignment -- requestedPartitions
 
     if (toResume.nonEmpty) c.resume(toResume.asJava)
-<<<<<<< HEAD
     if (toPause.nonEmpty) {
       println(s"Pausing ${toPause.mkString(",")}")
       c.pause(toPause.asJava)
     }
-=======
-    if (toPause.nonEmpty) c.pause(toPause.asJava)
 
     (toResume.size, toPause.size)
->>>>>>> 24ef76bd
   }
 
   private def doPoll(c: ByteArrayKafkaConsumer): Task[ConsumerRecords[Array[Byte], Array[Byte]]] =
@@ -460,23 +456,14 @@
 
   private def handlePoll(state: State): Task[State] = {
     for {
-<<<<<<< HEAD
-      _ <-
-        ZIO.logDebug(
-          s"Starting poll with ${state.pendingRequests.size} pending requests and ${state.pendingCommits.size} pending commits"
-        )
-      _                 <- currentStateRef.set(state)
-      partitionsToFetch <- fetchStrategy.selectPartitionsToFetch(state.assignedStreams)
+      partitionsToFetch <- settings.fetchStrategy.selectPartitionsToFetch(state.assignedStreams)
       _                 <- ZIO.logDebug(s"Partitions to fetch: ${partitionsToFetch.mkString(",")}")
-=======
-      partitionsToFetch <- settings.fetchStrategy.selectPartitionsToFetch(state.assignedStreams)
       _ <- ZIO.logDebug(
              s"Starting poll with ${state.pendingRequests.size} pending requests and" +
                s" ${state.pendingCommits.size} pending commits," +
                s" resuming $partitionsToFetch partitions"
            )
       _ <- currentStateRef.set(state)
->>>>>>> 24ef76bd
       pollResult <-
         consumer.runloopAccess { c =>
           for {
@@ -485,66 +472,13 @@
 
             pullDurationAndRecords <- doPoll(c).timed
             (pollDuration, polledRecords) = pullDurationAndRecords
+            _ <- ZIO.logDebug(s"Got ${polledRecords.count()} records")
 
             _ <- consumerMetrics.observePoll(toResumeCount, toPauseCount, pollDuration, polledRecords.count()) *>
                    diagnostics.emit {
                      val providedTps         = polledRecords.partitions().asScala.toSet
                      val requestedPartitions = state.pendingRequests.map(_.tp).toSet
 
-<<<<<<< HEAD
-            val currentAssigned = c.assignment().asScala.toSet
-            val newlyAssigned   = currentAssigned -- prevAssigned
-
-            for {
-              _                   <- ZIO.logDebug(s"Got ${polledRecords.count()} records")
-              ignoreRecordsForTps <- doSeekForNewPartitions(c, newlyAssigned)
-
-              rebalanceEvent <- lastRebalanceEvent.getAndSet(None)
-
-              revokeResult <- rebalanceEvent match {
-                                case Some(Runloop.RebalanceEvent.Revoked(result)) =>
-                                  // If we get here, `restartStreamsOnRebalancing == true`
-                                  // Use revoke result from endRevokedPartitions that was called previously in the rebalance listener
-                                  ZIO.succeed(result)
-                                case Some(Runloop.RebalanceEvent.RevokedAndAssigned(result, _)) =>
-                                  // If we get here, `restartStreamsOnRebalancing == true`
-                                  // Use revoke result from endRevokedPartitions that was called previously in the rebalance listener
-                                  ZIO.succeed(result)
-                                case Some(Runloop.RebalanceEvent.Assigned(_)) =>
-                                  // If we get here, `restartStreamsOnRebalancing == true`
-                                  // endRevokedPartitions was not called yet in the rebalance listener,
-                                  // and all partitions should be revoked
-                                  endRevokedPartitions(
-                                    state.pendingRequests,
-                                    state.assignedStreams,
-                                    isRevoked = _ => true
-                                  )
-                                case None =>
-                                  // End streams for partitions that are no longer assigned
-                                  endRevokedPartitions(
-                                    state.pendingRequests,
-                                    state.assignedStreams,
-                                    isRevoked = (tp: TopicPartition) => !currentAssigned.contains(tp)
-                                  )
-                              }
-
-              startingTps = rebalanceEvent match {
-                              case Some(_) =>
-                                // If we get here, `restartStreamsOnRebalancing == true`,
-                                // some partitions were revoked and/or assigned and
-                                // all already assigned streams were ended.
-                                // Therefore, all currently assigned tps are starting,
-                                // either because they are restarting, or because they
-                                // are new.
-                                currentAssigned
-                              case None =>
-                                newlyAssigned
-                            }
-
-              _ <- diagnostics.emit {
-                     val providedTps = polledRecords.partitions().asScala.toSet
-=======
->>>>>>> 24ef76bd
                      DiagnosticEvent.Poll(
                        tpRequested = requestedPartitions,
                        tpWithData = providedTps,
