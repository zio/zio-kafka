--- conflicted
+++ resolved
@@ -261,7 +261,7 @@
       val req = reqsIt.next()
       if (revoked(req.tp)) {
         buf -= req.tp
-        revokeAction = revokeAction *> req.cont.fail(None).unit
+        revokeAction = revokeAction *> req.end.unit
       } else acc :+= req
     }
 
@@ -565,9 +565,8 @@
 
   private def handleRequests(state: State, reqs: Chunk[Runloop.Request]): UIO[State] =
     ZIO.ifZIO(isRebalancing)(
-<<<<<<< HEAD
-      ZIO.foreachDiscard(reqs)(_.cont.fail(None)).as(state),
-      consumer
+      onTrue = ZIO.foreachDiscard(reqs)(_.end).as(state),
+      onFalse = consumer
         .withConsumer(_.assignment.asScala)
         .flatMap { assignment =>
           ZIO.foldLeft(reqs)(state) { (state, req) =>
@@ -577,23 +576,8 @@
             ZIO.ifZIO(previousStreamFinished.map(_ && partitionIsAssigned))(
 //              println(s"Adding request ${req}")
               ZIO.succeed(state.addRequest(req)),
-              req.cont.fail(None).as(state)
+              req.end.as(state)
             )
-=======
-      onTrue = if (restartStreamsOnRebalancing) {
-        ZIO.foreachDiscard(reqs)(_.end).as(state)
-      } else {
-        ZIO.succeed(state.addRequests(reqs))
-      },
-      onFalse = consumer
-        .withConsumer(_.assignment.asScala)
-        .flatMap { assignment =>
-          ZIO.foldLeft(reqs)(state) { (state, req) =>
-            if (assignment.contains(req.tp))
-              ZIO.succeed(state.addRequest(req))
-            else
-              req.end.as(state)
->>>>>>> 3a97e69e
           }
         }
         .orElseSucceed(state.addRequests(reqs))
