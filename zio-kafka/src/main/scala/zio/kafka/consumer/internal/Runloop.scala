--- conflicted
+++ resolved
@@ -518,25 +518,7 @@
                 }
               } *>
                 ZIO.foreach(topicPartitions)(newPartitionStream).flatMap { partitionStreams =>
-<<<<<<< HEAD
                   partitions.offer(Take.chunk(Chunk.fromIterable(partitionStreams.map(_.tpStream))))
-                } *> {
-                  offsetRetrieval match {
-                    case OffsetRetrieval.Manual(getOffsets) =>
-                      getOffsets(topicPartitions).flatMap { offsets =>
-                        ZIO.foreachDiscard(offsets) { case (tp, offset) => ZIO.attempt(c.seek(tp, offset)) }
-                      }
-                    case OffsetRetrieval.Auto(_) => ZIO.unit
-                  }
-=======
-                  partitions.offer(
-                    Take.chunk(
-                      Chunk.fromIterable(partitionStreams.map { case (tp, _, stream) =>
-                        tp -> stream
-                      })
-                    )
-                  )
->>>>>>> 95e70dbb
                 }
           }
       }
