package zio.kafka.consumer.internal

import org.apache.kafka.clients.consumer._
import org.apache.kafka.common.TopicPartition
import org.apache.kafka.common.errors.RebalanceInProgressException
import zio._
import zio.kafka.consumer.Consumer.OffsetRetrieval
import zio.kafka.consumer.diagnostics.{ DiagnosticEvent, Diagnostics }
import zio.kafka.consumer.internal.ConsumerAccess.ByteArrayKafkaConsumer
import zio.kafka.consumer.internal.Runloop.{
  BufferedRecords,
  ByteArrayCommittableRecord,
  ByteArrayConsumerRecord,
  Command
}
import zio.kafka.consumer.{ CommittableRecord, RebalanceConsumer, RebalanceListener, Subscription }
import zio.stream._

import java.util
import scala.collection.mutable
import scala.jdk.CollectionConverters._
import scala.util.control.NonFatal

private[consumer] final class Runloop(
  runtime: Runtime[Any],
  hasGroupId: Boolean,
  consumer: ConsumerAccess,
  pollFrequency: Duration,
  pollTimeout: Duration,
  requestQueue: Queue[Runloop.Request],
  commandQueue: Queue[Command],
  lastRebalanceEvent: Ref.Synchronized[Option[Runloop.RebalanceEvent]],
  val partitions: Queue[Take[Throwable, (TopicPartition, Stream[Throwable, ByteArrayCommittableRecord])]],
  rebalancingRef: Ref[Boolean],
  diagnostics: Diagnostics,
  shutdownRef: Ref[Boolean],
  offsetRetrieval: OffsetRetrieval,
  userRebalanceListener: RebalanceListener,
  restartStreamsOnRebalancing: Boolean,
  currentState: Ref[State]
) {
  private val isRebalancing = rebalancingRef.get
  private val isShutdown    = shutdownRef.get

  def newPartitionStream(
    tp: TopicPartition
  ): UIO[(TopicPartition, PartitionStreamControl, ZStream[Any, Throwable, ByteArrayCommittableRecord])] =
    for {
      interruptionPromise <- Promise.make[Throwable, Unit]
      drainQueue          <- Queue.unbounded[Take[Nothing, ByteArrayCommittableRecord]]
      stream = ZStream.repeatZIOChunkOption {
                 for {
                   request <- Promise.make[Option[Throwable], Chunk[ByteArrayCommittableRecord]]
                   _       <- requestQueue.offer(Runloop.Request(tp, request)).unit
                   _       <- diagnostics.emitIfEnabled(DiagnosticEvent.Request(tp))
                   result  <- request.await
                 } yield result
               }.interruptWhen(interruptionPromise)
                 .concat(
                   ZStream
                     .fromQueue(drainQueue)
                     .flattenTake
                 )
    } yield (tp, PartitionStreamControl(interruptionPromise, drainQueue), stream)

  def gracefulShutdown: UIO[Unit] =
    for {
      wasShutdown <- shutdownRef.getAndSet(true)
      state       <- currentState.get
      _           <- partitions.offer(Take.end).when(!wasShutdown)
      _           <- ZIO.foreachDiscard(state.assignedStreams) { case (_, control) => control.finishWith(Chunk.empty) }
    } yield ()

  def changeSubscription(
    subscription: Option[Subscription],
    offsetRetrieval: OffsetRetrieval
  ): Task[Unit] =
    Promise
      .make[Throwable, Unit]
      .flatMap { cont =>
        commandQueue.offer(Command.ChangeSubscription(subscription, offsetRetrieval, cont)) *>
          cont.await
      }
      .unlessZIO(isShutdown)
      .unit

  val rebalanceListener: RebalanceListener = {
    val trackRebalancing = RebalanceListener(
      onAssigned = (_, _) => rebalancingRef.set(false),
      onRevoked = (_, _) => rebalancingRef.set(true)
    )

    val emitDiagnostics = RebalanceListener(
      (assigned, _) => diagnostics.emitIfEnabled(DiagnosticEvent.Rebalance.Assigned(assigned)),
      (revoked, _) => diagnostics.emitIfEnabled(DiagnosticEvent.Rebalance.Revoked(revoked)),
      (lost, _) => diagnostics.emitIfEnabled(DiagnosticEvent.Rebalance.Lost(lost))
    )

    lazy val revokeTopics = RebalanceListener(
      onAssigned = (assigned, _) =>
        lastRebalanceEvent.updateZIO {
          case None =>
            ZIO.some(Runloop.RebalanceEvent.Assigned(assigned))
          case Some(Runloop.RebalanceEvent.Revoked(revokeResult)) =>
            ZIO.some(Runloop.RebalanceEvent.RevokedAndAssigned(revokeResult, assigned))
          case Some(_) =>
            ZIO.fail(new IllegalStateException(s"Multiple onAssigned calls on rebalance listener"))
        },
      onRevoked = (_, _) =>
        currentState.get.flatMap { state =>
          endRevoked(
            state.pendingRequests,
            state.bufferedRecords,
            state.assignedStreams,
            _ => true
          ).flatMap { result =>
            lastRebalanceEvent.updateZIO {
              case None =>
                ZIO.some(Runloop.RebalanceEvent.Revoked(result))
              case _ =>
                ZIO.fail(
                  new IllegalStateException(
                    s"onRevoked called on rebalance listener with pending assigned event"
                  )
                )
            }
          }
        }
    )

    if (restartStreamsOnRebalancing) {
      trackRebalancing ++ emitDiagnostics ++ revokeTopics ++ userRebalanceListener
    } else {
      trackRebalancing ++ emitDiagnostics ++ userRebalanceListener
    }
  }

  private def commit(offsets: Map[TopicPartition, Long]): Task[Unit] =
    for {
      p <- Promise.make[Throwable, Unit]
      _ <- commandQueue.offer(Command.Commit(offsets, p)).unit
      _ <- diagnostics.emitIfEnabled(DiagnosticEvent.Commit.Started(offsets))
      _ <- p.await
    } yield ()

  private def doCommit(cmds: Chunk[Command.Commit]): UIO[Unit] = {
    val offsets   = aggregateOffsets(cmds)
    val cont      = (e: Exit[Throwable, Unit]) => ZIO.foreachDiscard(cmds)(_.cont.done(e))
    val onSuccess = cont(Exit.succeed(())) <* diagnostics.emitIfEnabled(DiagnosticEvent.Commit.Success(offsets))
    val onFailure: Throwable => UIO[Unit] = {
      case _: RebalanceInProgressException =>
        ZIO.logInfo(s"Rebalance in progress, retrying ${cmds.size.toString} commits") *>
          commandQueue.offerAll(cmds).unit
      case err =>
        cont(Exit.fail(err)) <* diagnostics.emitIfEnabled(DiagnosticEvent.Commit.Failure(offsets, err))
    }
    val callback = makeOffsetCommitCallback(onSuccess, onFailure)

    consumer.withConsumerM { c =>
      // We don't wait for the completion of the commit here, because it
      // will only complete once we poll again.
      ZIO.attempt(c.commitAsync(offsets.asJava, callback))
    }
      .catchAll(onFailure)
  }

  // Returns the highest offset to commit per partition
  private def aggregateOffsets(cmds: Chunk[Command.Commit]): Map[TopicPartition, OffsetAndMetadata] = {
    val offsets = mutable.Map[TopicPartition, OffsetAndMetadata]()

    cmds.foreach { commit =>
      commit.offsets.foreach { case (tp, offset) =>
        val existing = offsets.get(tp).fold(-1L)(_.offset())

        if (existing < offset)
          offsets += tp -> new OffsetAndMetadata(offset + 1)
      }
    }

    offsets.toMap
  }

  private def makeOffsetCommitCallback(
    onSuccess: Task[Unit],
    onFailure: Exception => Task[Unit]
  ): OffsetCommitCallback =
    new OffsetCommitCallback {
      override def onComplete(offsets: util.Map[TopicPartition, OffsetAndMetadata], exception: Exception): Unit =
        Unsafe.unsafe { implicit u =>
          runtime.unsafe.run(if (exception eq null) onSuccess else onFailure(exception)).getOrThrowFiberFailure()
        }
    }

  /**
   * Does all needed to end revoked partitions:
   *   1. Complete the revoked assigned streams 2. Remove from the list of pending requests 3. Remove from buffered
   *      records
   * @return
   *   New pending requests, new buffered records and active assigned streams
   */
  private def endRevoked(
    reqs: Chunk[Runloop.Request],
    bufferedRecords: BufferedRecords,
    currentAssignedStreams: Map[TopicPartition, PartitionStreamControl],
    revoked: TopicPartition => Boolean
  ): UIO[Runloop.RevokeResult] = {
    var acc = Chunk[Runloop.Request]()
    val buf = mutable.Map[TopicPartition, Chunk[ByteArrayConsumerRecord]]()
    buf ++= bufferedRecords.recs

    val (revokedStreams, assignedStreams) =
      currentAssignedStreams.partition(es => revoked(es._1))

    val revokeAction: UIO[Unit] = ZIO.foreachDiscard(revokedStreams) { case (tp, control) =>
      val remaining = bufferedRecords.recs.getOrElse(tp, Chunk.empty)
      for {
        _ <- control.finishWith(
               remaining.map(
                 CommittableRecord(_, commit, getConsumerGroupMetadataIfAny)
               )
             )
      } yield ()
    }

    val reqsIt = reqs.iterator
    while (reqsIt.hasNext) {
      val req = reqsIt.next()
      if (revoked(req.tp)) {
        buf -= req.tp
      } else acc :+= req
    }

    revokeAction.as(Runloop.RevokeResult(acc, BufferedRecords.fromMutableMap(buf), assignedStreams))
  }

  /**
   * Fulfill pending requests with records retrieved from poll() call + buffered records
   *
   * @return
   *   Remaining pending requests and remaining/new buffered records
   */
  private def fulfillRequests(
    pendingRequests: Chunk[Runloop.Request],
    bufferedRecords: BufferedRecords,
    records: ConsumerRecords[Array[Byte], Array[Byte]]
  ): UIO[Runloop.FulfillResult] = {
    var acc = Chunk[Runloop.Request]()
    val buf = mutable.Map[TopicPartition, Chunk[ByteArrayConsumerRecord]]()
    buf ++= bufferedRecords.recs

    var fulfillAction: UIO[_] = ZIO.unit

    val reqsIt = pendingRequests.iterator
    while (reqsIt.hasNext) {
      val req           = reqsIt.next()
      val bufferedChunk = buf.getOrElse(req.tp, Chunk.empty)
      val reqRecs       = records.records(req.tp)

      if (bufferedChunk.isEmpty && reqRecs.isEmpty) {
        acc +:= req
      } else {
        val concatenatedChunk = bufferedChunk ++
          Chunk.fromArray(
            reqRecs.toArray[ByteArrayConsumerRecord](Array.ofDim[ByteArrayConsumerRecord](reqRecs.size))
          )

        fulfillAction = fulfillAction *> req.succeed(concatenatedChunk.map { record =>
          CommittableRecord(
            record = record,
            commitHandle = commit,
            consumerGroupMetadata = getConsumerGroupMetadataIfAny
          )
        })
        buf -= req.tp
      }
    }

    fulfillAction.as(Runloop.FulfillResult(acc, BufferedRecords.fromMutableMap(buf)))
  }

  private def getConsumerGroupMetadataIfAny: Option[ConsumerGroupMetadata] =
    if (hasGroupId)
      try Some(consumer.consumer.groupMetadata())
      catch { case NonFatal(_) => None }
    else None

  private def bufferRecordsForUnrequestedPartitions(
    records: ConsumerRecords[Array[Byte], Array[Byte]],
    unrequestedTps: Iterable[TopicPartition]
  ): BufferedRecords = {
    val builder = Map.newBuilder[TopicPartition, Chunk[ByteArrayConsumerRecord]]
    builder.sizeHint(unrequestedTps.size)

    val tpsIt = unrequestedTps.iterator
    while (tpsIt.hasNext) {
      val tp   = tpsIt.next()
      val recs = records.records(tp)

      if (recs.size > 0)
        builder += (tp -> Chunk.fromArray(
          recs.toArray(Array.ofDim[ByteArrayConsumerRecord](recs.size))
        ))
    }

    BufferedRecords.fromMap(builder.result())
  }

  private def doSeekForNewPartitions(c: ByteArrayKafkaConsumer, tps: Set[TopicPartition]): Task[Unit] =
    offsetRetrieval match {
      case OffsetRetrieval.Manual(getOffsets) =>
        getOffsets(tps)
          .tap(offsets => ZIO.foreachDiscard(offsets) { case (tp, offset) => ZIO.attempt(c.seek(tp, offset)) })
          .when(tps.nonEmpty)
          .unit

      case OffsetRetrieval.Auto(_) =>
        ZIO.unit
    }

  // Pause partitions for which there is no demand and resume those for which there is now demand
  private def resumeAndPausePartitions(
    c: ByteArrayKafkaConsumer,
    assignment: Set[TopicPartition],
    requestedPartitions: Set[TopicPartition]
  ): Unit = {
    val toResume = assignment intersect requestedPartitions
    val toPause  = assignment -- requestedPartitions

    if (toResume.nonEmpty) c.resume(toResume.asJava)
    if (toPause.nonEmpty) c.pause(toPause.asJava)
  }

  private def doPoll(c: ByteArrayKafkaConsumer, requestedPartitions: Set[TopicPartition]) = {
    val pollTimeout: Duration = if (requestedPartitions.nonEmpty) this.pollTimeout else Duration.Zero

    val records = c.poll(pollTimeout)

    if (records eq null) ConsumerRecords.empty[Array[Byte], Array[Byte]]() else records
  }

  private def pauseAllPartitions(c: ByteArrayKafkaConsumer) = ZIO.succeed {
    val currentAssigned = c.assignment()
    c.pause(currentAssigned)
  }

  private def handlePoll(state: State): Task[State] =
    for {
      _ <- currentState.set(state)
      pollResult <-
        consumer.withConsumerM { c =>
          ZIO.suspend {

            val prevAssigned        = c.assignment().asScala.toSet
            val requestedPartitions = state.pendingRequests.map(_.tp).toSet

            resumeAndPausePartitions(c, prevAssigned, requestedPartitions)

            val records = doPoll(c, requestedPartitions)

            // Check shutdown again after polling (which takes up to the poll timeout)
            ZIO.ifZIO(isShutdown)(
              onTrue = pauseAllPartitions(c).as(
                Runloop.PollResult(
                  Set.empty,
                  state.pendingRequests,
                  BufferedRecords.empty,
                  Map[TopicPartition, PartitionStreamControl]()
                )
              ),
              onFalse = {
                val tpsInResponse   = records.partitions.asScala.toSet
                val currentAssigned = c.assignment().asScala.toSet

                for {
                  rebalanceEvent <- lastRebalanceEvent.getAndSet(None)

                  newlyAssigned = rebalanceEvent match {
                                    case Some(Runloop.RebalanceEvent.Assigned(assigned)) =>
                                      assigned
                                    case Some(
                                          Runloop.RebalanceEvent.RevokedAndAssigned(_, assigned)
                                        ) =>
                                      assigned
                                    case Some(Runloop.RebalanceEvent.Revoked(_)) =>
                                      currentAssigned -- prevAssigned
                                    case None =>
                                      currentAssigned -- prevAssigned
                                  }
                  remainingRequestedPartitions = rebalanceEvent match {
                                                   case Some(Runloop.RebalanceEvent.Revoked(_)) | Some(
                                                         Runloop.RebalanceEvent
                                                           .RevokedAndAssigned(_, _)
                                                       ) =>
                                                     // In case rebalancing restarted all partitions, we have to ignore
                                                     // all the requests as their promise were for the previous partition streams
                                                     Set.empty
                                                   case Some(Runloop.RebalanceEvent.Assigned(_)) =>
                                                     requestedPartitions
                                                   case None =>
                                                     requestedPartitions
                                                 }
                  unrequestedRecords = bufferRecordsForUnrequestedPartitions(
                                         records,
                                         tpsInResponse -- remainingRequestedPartitions
                                       )

                  _ <- doSeekForNewPartitions(c, newlyAssigned)

                  revokeResult <- rebalanceEvent match {
                                    case Some(Runloop.RebalanceEvent.Revoked(result)) =>
                                      ZIO.succeed(
                                        result.copy(
                                          bufferedRecords = result.bufferedRecords ++ unrequestedRecords
                                        )
                                      )
                                    case Some(
                                          Runloop.RebalanceEvent.RevokedAndAssigned(result, _)
                                        ) =>
                                      ZIO.succeed(
                                        result.copy(
                                          bufferedRecords = result.bufferedRecords ++ unrequestedRecords
                                        )
                                      )
                                    case Some(Runloop.RebalanceEvent.Assigned(_)) =>
                                      endRevoked(
                                        state.pendingRequests,
                                        state
                                          .addBufferedRecords(unrequestedRecords)
                                          .bufferedRecords,
                                        state.assignedStreams,
                                        _ => false // not treating any partitions as revoked, as endRevoked was called previously in the rebalance listener
                                      )
                                    case None =>
                                      endRevoked(
                                        state.pendingRequests,
                                        state
                                          .addBufferedRecords(unrequestedRecords)
                                          .bufferedRecords,
                                        state.assignedStreams,
                                        tp => !currentAssigned(tp)
                                      )
                                  }

                  fulfillResult <- fulfillRequests(
                                     revokeResult.unfulfilledRequests,
                                     revokeResult.bufferedRecords,
                                     records
                                   )
                  _ <- diagnostics.emitIfEnabled(
                         DiagnosticEvent.Poll(
                           requestedPartitions,
                           fulfillResult.bufferedRecords.partitions,
                           fulfillResult.unfulfilledRequests.map(_.tp).toSet
                         )
                       )
                } yield Runloop.PollResult(
                  newlyAssigned,
                  fulfillResult.unfulfilledRequests,
                  fulfillResult.bufferedRecords,
                  revokeResult.assignedStreams
                )
              }
            )
          }
        }
      newAssignedStreams <-
        if (pollResult.newlyAssigned.isEmpty)
          ZIO.succeed(Set.empty[(TopicPartition, PartitionStreamControl)])
        else
          ZIO
            .foreach(pollResult.newlyAssigned)(newPartitionStream)
            .tap { newStreams =>
              partitions.offer(
                Take.chunk(
                  Chunk.fromIterable(newStreams.map { case (tp, _, stream) => tp -> stream })
                )
              )
            }
            .map(_.map { case (tp, control, _) =>
              tp -> control
            })
      newPendingCommits <-
        ZIO.ifZIO(isRebalancing)(
          onTrue = ZIO.succeed(state.pendingCommits),
          onFalse = doCommit(state.pendingCommits).when(state.pendingCommits.nonEmpty).as(Chunk.empty)
        )
    } yield State(
      pollResult.unfulfilledRequests,
      newPendingCommits,
      pollResult.bufferedRecords,
      pollResult.assignedStreams ++ newAssignedStreams,
      state.subscription
    )

  private def handleRequests(state: State, reqs: Chunk[Runloop.Request]): UIO[State] =
    ZIO.ifZIO(isRebalancing)(
      onTrue = if (restartStreamsOnRebalancing) {
        ZIO.foreachDiscard(reqs)(_.end).as(state)
      } else {
        ZIO.succeed(state.addRequests(reqs))
      },
      onFalse = consumer
        .withConsumer(_.assignment.asScala)
        .flatMap { assignment =>
          ZIO.foldLeft(reqs)(state) { (state, req) =>
            if (assignment.contains(req.tp))
              ZIO.succeed(state.addRequest(req))
            else
              req.end.as(state)
          }
        }
        .orElseSucceed(state.addRequests(reqs))
    )

  private def handleCommit(state: State, cmd: Command.Commit): UIO[State] =
    ZIO.ifZIO(isRebalancing)(
      onTrue = ZIO.succeed(state.addCommit(cmd)),
      onFalse = doCommit(Chunk(cmd)).as(state)
    )

  /**
   * After shutdown, we end all pending requests (ending their partition streams) and pause all partitions, but keep
   * executing commits and polling
   *
   * Buffered records for paused partitions will be removed to drain the stream as fast as possible.
   */
  private def handleShutdown(state: State, cmd: Command): Task[State] =
    cmd match {
      case Command.Poll =>
        // End all pending requests
        ZIO.foreachDiscard(state.pendingRequests)(_.end) *>
          handlePoll(state.copy(pendingRequests = Chunk.empty, bufferedRecords = BufferedRecords.empty))
      case Command.Requests(reqs) =>
        ZIO.foreachDiscard(reqs)(_.end).as(state)
      case cmd @ Command.Commit(_, _) =>
        handleCommit(state, cmd)
      case r @ Command.ChangeSubscription(_, _, _) =>
        r.succeed.as(state)
    }

  private def handleOperational(state: State, cmd: Command): Task[State] =
    cmd match {
      case Command.Poll =>
        // The consumer will throw an IllegalStateException if no call to subscribe
        if (state.isSubscribed) handlePoll(state) else ZIO.succeed(state)
      case Command.Requests(reqs) =>
        handleRequests(state, reqs).flatMap { state =>
          // Optimization: eagerly poll if we have pending requests instead of waiting
          // for the next scheduled poll.
          if (state.pendingRequests.nonEmpty && state.isSubscribed) handlePoll(state)
          else ZIO.succeed(state)
        }
      case cmd @ Command.Commit(_, _) =>
        handleCommit(state, cmd)
      case cmd @ Command.ChangeSubscription(_, _, _) =>
        handleChangeSubscription(state, cmd)
    }

  private def handleChangeSubscription(
    state: State,
    command: Command.ChangeSubscription
  ): Task[State] =
    consumer.withConsumerM { c =>
      command.subscription match {
        case None =>
          ZIO.attempt(c.unsubscribe())

        case Some(subscription) =>
          subscription match {
            case Subscription.Pattern(pattern) =>
              val rc = RebalanceConsumer.Live(c)
              ZIO.attempt(c.subscribe(pattern.pattern, rebalanceListener.toKafka(runtime, rc)))
            case Subscription.Topics(topics) =>
              val rc = RebalanceConsumer.Live(c)
              ZIO.attempt(c.subscribe(topics.asJava, rebalanceListener.toKafka(runtime, rc)))

            // For manual subscriptions we have to do some manual work before starting the run loop
            case Subscription.Manual(topicPartitions) =>
              ZIO.attempt(c.assign(topicPartitions.asJava)) *>
                ZIO.foreach(topicPartitions)(newPartitionStream).flatMap { partitionStreams =>
                  partitions.offer(
                    Take.chunk(
                      Chunk.fromIterable(partitionStreams.map { case (tp, _, stream) =>
                        tp -> stream
                      })
                    )
                  )
                } *> {
                  offsetRetrieval match {
                    case OffsetRetrieval.Manual(getOffsets) =>
                      getOffsets(topicPartitions).flatMap { offsets =>
                        ZIO.foreachDiscard(offsets) { case (tp, offset) => ZIO.attempt(c.seek(tp, offset)) }
                      }
                    case OffsetRetrieval.Auto(_) => ZIO.unit
                  }
                }

          }
      }
    }.foldZIO(
      e => ZIO.logErrorCause("Error subscribing", Cause.fail(e)) *> command.fail(e).as(state),
      _ => command.succeed.as(state.copy(subscription = command.subscription))
    )

  def run: ZIO[Scope, Nothing, Fiber.Runtime[Throwable, Unit]] =
    ZStream
      .mergeAll(3, 1)(
        ZStream(Command.Poll).repeat(Schedule.spaced(pollFrequency)),
        ZStream.fromQueue(requestQueue).mapChunks(c => Chunk.single(Command.Requests(c))),
        ZStream.fromQueue(commandQueue)
      )
      .runFoldZIO(State.initial) { (state, cmd) =>
        ZIO.ifZIO(isShutdown)(onTrue = handleShutdown(state, cmd), onFalse = handleOperational(state, cmd))
      }
      .tapErrorCause(cause => ZIO.logErrorCause("Error in Runloop", cause))
      .onError(cause => partitions.offer(Take.failCause(cause)))
      .unit
      .forkScoped
}

private[consumer] object Runloop {
  type ByteArrayCommittableRecord = CommittableRecord[Array[Byte], Array[Byte]]
  type ByteArrayConsumerRecord    = ConsumerRecord[Array[Byte], Array[Byte]]

  final case class Request(
    tp: TopicPartition,
    private val cont: Promise[Option[Throwable], Chunk[ByteArrayCommittableRecord]]
  ) {
    @inline def succeed(data: Chunk[ByteArrayCommittableRecord]): UIO[Boolean] = cont.succeed(data)
    @inline def end: UIO[Boolean]                                              = cont.fail(None)
    @inline def fail(throwable: Throwable): UIO[Boolean]                       = cont.fail(Some(throwable))
  }
  final case class PollResult(
    newlyAssigned: Set[TopicPartition],
    unfulfilledRequests: Chunk[Runloop.Request],
    bufferedRecords: BufferedRecords,
    assignedStreams: Map[TopicPartition, PartitionStreamControl]
  )
  final case class RevokeResult(
    unfulfilledRequests: Chunk[Runloop.Request],
    bufferedRecords: BufferedRecords,
    assignedStreams: Map[TopicPartition, PartitionStreamControl]
  )
  final case class FulfillResult(
    unfulfilledRequests: Chunk[Runloop.Request],
    bufferedRecords: BufferedRecords
  )

  sealed trait RebalanceEvent
  object RebalanceEvent {
    final case class Revoked(revokeResult: Runloop.RevokeResult)  extends RebalanceEvent
    final case class Assigned(newlyAssigned: Set[TopicPartition]) extends RebalanceEvent
    final case class RevokedAndAssigned(
      revokeResult: Runloop.RevokeResult,
      newlyAssigned: Set[TopicPartition]
    ) extends RebalanceEvent
  }

  sealed abstract class Command
  object Command {
    final case class Requests(requests: Chunk[Request])                                         extends Command
    case object Poll                                                                            extends Command
    final case class Commit(offsets: Map[TopicPartition, Long], cont: Promise[Throwable, Unit]) extends Command
    final case class ChangeSubscription(
      subscription: Option[Subscription],
      offsetRetrieval: OffsetRetrieval,
      cont: Promise[Throwable, Unit]
    ) extends Command {
      @inline def succeed: UIO[Boolean]                    = cont.succeed(())
      @inline def fail(throwable: Throwable): UIO[Boolean] = cont.fail(throwable)
    }
  }

  final case class BufferedRecords(recs: Map[TopicPartition, Chunk[ByteArrayConsumerRecord]]) {
    def partitions: Set[TopicPartition] = recs.keySet

    def remove(partition: TopicPartition): BufferedRecords =
      BufferedRecords(recs - partition)

    def ++(newRecs: BufferedRecords): BufferedRecords =
      BufferedRecords(newRecs.recs.foldLeft(recs) { case (acc, (tp, recs)) =>
        acc.get(tp) match {
          case Some(existingRecs) => acc + (tp -> (existingRecs ++ recs))
          case None               => acc + (tp -> recs)
        }
      })
  }

  object BufferedRecords {
    val empty: BufferedRecords = BufferedRecords(Map.empty)

    def fromMap(map: Map[TopicPartition, Chunk[ByteArrayConsumerRecord]]): BufferedRecords =
      BufferedRecords(map)

    def fromMutableMap(
      map: mutable.Map[TopicPartition, Chunk[ByteArrayConsumerRecord]]
    ): BufferedRecords =
      BufferedRecords(map.toMap)
  }

  def apply(
    hasGroupId: Boolean,
    consumer: ConsumerAccess,
    pollFrequency: Duration,
    pollTimeout: Duration,
    diagnostics: Diagnostics,
    offsetRetrieval: OffsetRetrieval,
    userRebalanceListener: RebalanceListener,
    restartStreamsOnRebalancing: Boolean
  ): ZIO[Scope, Throwable, Runloop] =
    for {
      rebalancingRef     <- Ref.make(false)
      requestQueue       <- ZIO.acquireRelease(Queue.unbounded[Runloop.Request])(_.shutdown)
      commandQueue       <- ZIO.acquireRelease(Queue.unbounded[Command])(_.shutdown)
      lastRebalanceEvent <- Ref.Synchronized.make[Option[Runloop.RebalanceEvent]](None)
      partitions <- ZIO.acquireRelease(
                      Queue
                        .unbounded[
                          Take[Throwable, (TopicPartition, Stream[Throwable, ByteArrayCommittableRecord])]
                        ]
                    )(_.shutdown)
      shutdownRef     <- Ref.make(false)
      currentStateRef <- Ref.make(State.initial)
      runtime         <- ZIO.runtime[Any]
      runloop = new Runloop(
                  runtime,
                  hasGroupId,
                  consumer,
                  pollFrequency,
                  pollTimeout,
                  requestQueue,
                  commandQueue,
                  lastRebalanceEvent,
                  partitions,
                  rebalancingRef,
                  diagnostics,
                  shutdownRef,
                  offsetRetrieval,
                  userRebalanceListener,
                  restartStreamsOnRebalancing,
                  currentStateRef
                )
      _ <- ZIO.addFinalizer(ZIO.logDebug("Shut down Runloop"))
      _ <- runloop.run
    } yield runloop
}

private[internal] final case class State(
  pendingRequests: Chunk[Runloop.Request],
  pendingCommits: Chunk[Command.Commit],
  bufferedRecords: BufferedRecords,
  assignedStreams: Map[TopicPartition, PartitionStreamControl],
  subscription: Option[Subscription]
) {
  def addCommit(c: Command.Commit): State           = copy(pendingCommits = c +: pendingCommits)
  def addRequest(c: Runloop.Request): State         = copy(pendingRequests = c +: pendingRequests)
  def addRequests(c: Chunk[Runloop.Request]): State = copy(pendingRequests = c ++ pendingRequests)
  def addBufferedRecords(recs: BufferedRecords): State =
    copy(bufferedRecords = bufferedRecords ++ recs)

  def removeBufferedRecordsFor(tp: TopicPartition): State =
    copy(bufferedRecords = bufferedRecords.remove(tp))

  def isSubscribed: Boolean = subscription.isDefined
}

object State {
<<<<<<< HEAD
  def initial: State = State(Chunk.empty, Chunk.empty, BufferedRecords.empty, Map.empty, None)
=======
  val initial: State = State(
    pendingRequests = Chunk.empty,
    pendingCommits = Chunk.empty,
    bufferedRecords = BufferedRecords.empty,
    assignedStreams = Map.empty
  )
>>>>>>> 98a18838
}<|MERGE_RESOLUTION|>--- conflicted
+++ resolved
@@ -765,14 +765,5 @@
 }
 
 object State {
-<<<<<<< HEAD
-  def initial: State = State(Chunk.empty, Chunk.empty, BufferedRecords.empty, Map.empty, None)
-=======
-  val initial: State = State(
-    pendingRequests = Chunk.empty,
-    pendingCommits = Chunk.empty,
-    bufferedRecords = BufferedRecords.empty,
-    assignedStreams = Map.empty
-  )
->>>>>>> 98a18838
+  val initial: State = State(Chunk.empty, Chunk.empty, BufferedRecords.empty, Map.empty, None)
 }