--- conflicted
+++ resolved
@@ -312,24 +312,11 @@
     ): ZIO[R & R1, Throwable, Unit] =
       for {
         r <- ZIO.environment[R & R1]
-<<<<<<< HEAD
         _ <- partitionedStream(subscription, keyDeserializer, valueDeserializer)
                .flatMapPar(Int.MaxValue, bufferSize = settings.perPartitionChunkPrefetch) { case (_, partitionStream) =>
                  partitionStream.mapChunksZIO(_.mapZIO { case CommittableRecord(record, offset) =>
-                   f(record.key(), record.value()).as(offset)
+                   f(record).as(offset)
                  })
-=======
-        _ <- ZStream
-               .fromZIO(subscribe(subscription))
-               .flatMap { _ =>
-                 partitionedStream(keyDeserializer, valueDeserializer)
-                   .flatMapPar(Int.MaxValue, bufferSize = settings.perPartitionChunkPrefetch) {
-                     case (_, partitionStream) =>
-                       partitionStream.mapChunksZIO(_.mapZIO { case CommittableRecord(record, offset) =>
-                         f(record).as(offset)
-                       })
-                   }
->>>>>>> 2d1ddd18
                }
                .provideEnvironment(r)
                .aggregateAsync(offsetBatches)
