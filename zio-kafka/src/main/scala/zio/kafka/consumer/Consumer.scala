--- conflicted
+++ resolved
@@ -304,126 +304,6 @@
     } yield new ConsumerLive(consumerAccess, runloopAccess)
 
   /**
-<<<<<<< HEAD
-   * Accessor method
-   */
-  @deprecated(
-    "Use zio service pattern instead (https://zio.dev/reference/service-pattern/), will be removed in zio-kafka 3.0.0",
-    since = "2.11.0"
-  )
-  def assignment: RIO[Consumer, Set[TopicPartition]] =
-    ZIO.serviceWithZIO(_.assignment)
-
-  /**
-   * Accessor method
-   */
-  @deprecated(
-    "Use zio service pattern instead (https://zio.dev/reference/service-pattern/), will be removed in zio-kafka 3.0.0",
-    since = "2.11.0"
-  )
-  def beginningOffsets(
-    partitions: Set[TopicPartition],
-    timeout: Duration = Duration.Infinity
-  ): RIO[Consumer, Map[TopicPartition, Long]] =
-    ZIO.serviceWithZIO(_.beginningOffsets(partitions, timeout))
-
-  /**
-   * Accessor method
-   */
-  @deprecated(
-    "Use zio service pattern instead (https://zio.dev/reference/service-pattern/), will be removed in zio-kafka 3.0.0",
-    since = "2.11.0"
-  )
-  def committed(
-    partitions: Set[TopicPartition],
-    timeout: Duration = Duration.Infinity
-  ): RIO[Consumer, Map[TopicPartition, Option[OffsetAndMetadata]]] =
-    ZIO.serviceWithZIO(_.committed(partitions, timeout))
-
-  /**
-   * Accessor method
-   */
-  @deprecated(
-    "Use zio service pattern instead (https://zio.dev/reference/service-pattern/), will be removed in zio-kafka 3.0.0",
-    since = "2.11.0"
-  )
-  def endOffsets(
-    partitions: Set[TopicPartition],
-    timeout: Duration = Duration.Infinity
-  ): RIO[Consumer, Map[TopicPartition, Long]] =
-    ZIO.serviceWithZIO(_.endOffsets(partitions, timeout))
-
-  /**
-   * Accessor method
-   */
-  @deprecated(
-    "Use zio service pattern instead (https://zio.dev/reference/service-pattern/), will be removed in zio-kafka 3.0.0",
-    since = "2.11.0"
-  )
-  def listTopics(
-    timeout: Duration = Duration.Infinity
-  ): RIO[Consumer, Map[String, List[PartitionInfo]]] =
-    ZIO.serviceWithZIO(_.listTopics(timeout))
-
-  /**
-   * Accessor method
-   */
-  @deprecated(
-    "Use zio service pattern instead (https://zio.dev/reference/service-pattern/), will be removed in zio-kafka 3.0.0",
-    since = "2.11.0"
-  )
-  def partitionedAssignmentStream[R, K, V](
-    subscription: Subscription,
-    keyDeserializer: Deserializer[R, K],
-    valueDeserializer: Deserializer[R, V]
-  ): ZStream[Consumer, Throwable, Chunk[(TopicPartition, ZStream[R, Throwable, CommittableRecord[K, V]])]] =
-    ZStream.serviceWithStream[Consumer](_.partitionedAssignmentStream(subscription, keyDeserializer, valueDeserializer))
-
-  @deprecated(
-    "Use zio service pattern instead (https://zio.dev/reference/service-pattern/), will be removed in zio-kafka 3.0.0",
-    since = "2.11.0"
-  )
-  def partitionedStream[R, K, V](
-    subscription: Subscription,
-    keyDeserializer: Deserializer[R, K],
-    valueDeserializer: Deserializer[R, V]
-  ): ZStream[
-    Consumer,
-    Throwable,
-    (TopicPartition, ZStream[R, Throwable, CommittableRecord[K, V]])
-  ] =
-    ZStream.serviceWithStream[Consumer](_.partitionedStream(subscription, keyDeserializer, valueDeserializer))
-
-  /**
-   * Accessor method
-   */
-  @deprecated(
-    "Use zio service pattern instead (https://zio.dev/reference/service-pattern/), will be removed in zio-kafka 3.0.0",
-    since = "2.11.0"
-  )
-  def plainStream[R, K, V](
-    subscription: Subscription,
-    keyDeserializer: Deserializer[R, K],
-    valueDeserializer: Deserializer[R, V],
-    bufferSize: Int = 4
-  ): ZStream[R & Consumer, Throwable, CommittableRecord[K, V]] =
-    ZStream.serviceWithStream[Consumer](
-      _.plainStream(subscription, keyDeserializer, valueDeserializer, bufferSize)
-    )
-
-  /**
-   * Accessor method
-   */
-  @deprecated(
-    "Use zio service pattern instead (https://zio.dev/reference/service-pattern/), will be removed in zio-kafka 3.0.0",
-    since = "2.11.0"
-  )
-  def stopConsumption: RIO[Consumer, Unit] =
-    ZIO.serviceWithZIO(_.stopConsumption)
-
-  /**
-=======
->>>>>>> f9b80d4f
    * Execute an effect for each record and commit the offset after processing
    *
    * This method is the easiest way of processing messages on a Kafka topic.
