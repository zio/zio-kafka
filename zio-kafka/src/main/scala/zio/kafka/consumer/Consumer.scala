--- conflicted
+++ resolved
@@ -306,26 +306,12 @@
       f: (K, V) => URIO[R1, Unit]
     ): ZIO[R & R1, Throwable, Unit] =
       for {
-<<<<<<< HEAD
-        r <- ZIO.environment[R with R1]
+        r <- ZIO.environment[R & R1]
         _ <- partitionedStream(subscription, keyDeserializer, valueDeserializer)
                .flatMapPar(Int.MaxValue, bufferSize = settings.perPartitionChunkPrefetch) { case (_, partitionStream) =>
                  partitionStream.mapChunksZIO(_.mapZIO { case CommittableRecord(record, offset) =>
                    f(record.key(), record.value()).as(offset)
                  })
-=======
-        r <- ZIO.environment[R & R1]
-        _ <- ZStream
-               .fromZIO(subscribe(subscription))
-               .flatMap { _ =>
-                 partitionedStream(keyDeserializer, valueDeserializer)
-                   .flatMapPar(Int.MaxValue, bufferSize = settings.perPartitionChunkPrefetch) {
-                     case (_, partitionStream) =>
-                       partitionStream.mapChunksZIO(_.mapZIO { case CommittableRecord(record, offset) =>
-                         f(record.key(), record.value()).as(offset)
-                       })
-                   }
->>>>>>> 9f954414
                }
                .provideEnvironment(r)
                .aggregateAsync(offsetBatches)
@@ -482,15 +468,10 @@
     keyDeserializer: Deserializer[R, K],
     valueDeserializer: Deserializer[R, V],
     bufferSize: Int = 4
-<<<<<<< HEAD
-  ): ZStream[R with Consumer, Throwable, CommittableRecord[K, V]] =
+  ): ZStream[R & Consumer, Throwable, CommittableRecord[K, V]] =
     ZStream.serviceWithStream[Consumer](
       _.plainStream(subscription, keyDeserializer, valueDeserializer, bufferSize)
     )
-=======
-  ): ZStream[R & Consumer, Throwable, CommittableRecord[K, V]] =
-    ZStream.environmentWithStream(_.get[Consumer].plainStream(keyDeserializer, valueDeserializer, bufferSize))
->>>>>>> 9f954414
 
   /**
    * Accessor method for [[Consumer.stopConsumption]]
