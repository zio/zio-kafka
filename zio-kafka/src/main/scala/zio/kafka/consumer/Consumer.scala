--- conflicted
+++ resolved
@@ -374,12 +374,8 @@
                    diagnostics = diagnostics,
                    offsetRetrieval = settings.offsetRetrieval,
                    userRebalanceListener = settings.rebalanceListener,
-<<<<<<< HEAD
-                   perPartitionChunkPrefetch = settings.perPartitionChunkPrefetch
-=======
-                   restartStreamsOnRebalancing = settings.restartStreamOnRebalancing,
+                   perPartitionChunkPrefetch = settings.perPartitionChunkPrefetch,
                    runloopTimeout = settings.runloopTimeout
->>>>>>> 8b33f459
                  )
       subscriptions <- Ref.Synchronized.make(Set.empty[Subscription])
 
