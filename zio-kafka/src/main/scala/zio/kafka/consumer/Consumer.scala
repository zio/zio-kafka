--- conflicted
+++ resolved
@@ -395,7 +395,6 @@
     case object None     extends AutoOffsetStrategy
   }
 
-<<<<<<< HEAD
   /**
    * Takes a StreamControl for some stream and runs the given ZIO workflow on that stream such that, when interrupted,
    * stops fetching records and gracefully waits for the ZIO workflow to complete.
@@ -445,12 +444,10 @@
           )
       } yield result
     }
-=======
+
   private def makeConcurrentDiagnostics(diagnostics: ConsumerDiagnostics): ZIO[Scope, Nothing, ConsumerDiagnostics] =
     if (diagnostics == Diagnostics.NoOp) ZIO.succeed(diagnostics)
     else ConcurrentDiagnostics.make(diagnostics, DiagnosticEvent.ConsumerFinalized)
-
->>>>>>> 5be9d97e
 }
 
 private[consumer] final class ConsumerLive private[consumer] (
